# As a test suite for the os module, this is woefully inadequate, but this
# does add tests for a few functions which have been determined to be more
# portable than they had been thought to be.

import asynchat
import asyncore
import codecs
import contextlib
import decimal
import errno
import fractions
import getpass
import itertools
import locale
import mmap
import os
import pickle
import re
import shutil
import signal
import socket
import stat
import subprocess
import sys
import sysconfig
import time
import unittest
import uuid
import warnings
from test import support
try:
    import threading
except ImportError:
    threading = None
try:
    import resource
except ImportError:
    resource = None
try:
    import fcntl
except ImportError:
    fcntl = None
try:
    import _winapi
except ImportError:
    _winapi = None
try:
    import grp
    groups = [g.gr_gid for g in grp.getgrall() if getpass.getuser() in g.gr_mem]
    if hasattr(os, 'getgid'):
        process_gid = os.getgid()
        if process_gid not in groups:
            groups.append(process_gid)
except ImportError:
    groups = []
try:
    import pwd
    all_users = [u.pw_uid for u in pwd.getpwall()]
except ImportError:
    all_users = []
try:
    from _testcapi import INT_MAX, PY_SSIZE_T_MAX
except ImportError:
    INT_MAX = PY_SSIZE_T_MAX = sys.maxsize

from test.support.script_helper import assert_python_ok
from test.support import unix_shell


root_in_posix = False
if hasattr(os, 'geteuid'):
    root_in_posix = (os.geteuid() == 0)

# Detect whether we're on a Linux system that uses the (now outdated
# and unmaintained) linuxthreads threading library.  There's an issue
# when combining linuxthreads with a failed execv call: see
# http://bugs.python.org/issue4970.
if hasattr(sys, 'thread_info') and sys.thread_info.version:
    USING_LINUXTHREADS = sys.thread_info.version.startswith("linuxthreads")
else:
    USING_LINUXTHREADS = False

# Issue #14110: Some tests fail on FreeBSD if the user is in the wheel group.
HAVE_WHEEL_GROUP = sys.platform.startswith('freebsd') and os.getgid() == 0


@contextlib.contextmanager
def ignore_deprecation_warnings(msg_regex, quiet=False):
    with support.check_warnings((msg_regex, DeprecationWarning), quiet=quiet):
        yield


def requires_os_func(name):
    return unittest.skipUnless(hasattr(os, name), 'requires os.%s' % name)


class _PathLike(os.PathLike):

    def __init__(self, path=""):
        self.path = path

    def __str__(self):
        return str(self.path)

    def __fspath__(self):
        if isinstance(self.path, BaseException):
            raise self.path
        else:
            return self.path


def create_file(filename, content=b'content'):
    with open(filename, "xb", 0) as fp:
        fp.write(content)


# Tests creating TESTFN
class FileTests(unittest.TestCase):
    def setUp(self):
        if os.path.lexists(support.TESTFN):
            os.unlink(support.TESTFN)
    tearDown = setUp

    def test_access(self):
        f = os.open(support.TESTFN, os.O_CREAT|os.O_RDWR)
        os.close(f)
        self.assertTrue(os.access(support.TESTFN, os.W_OK))

    def test_closerange(self):
        first = os.open(support.TESTFN, os.O_CREAT|os.O_RDWR)
        # We must allocate two consecutive file descriptors, otherwise
        # it will mess up other file descriptors (perhaps even the three
        # standard ones).
        second = os.dup(first)
        try:
            retries = 0
            while second != first + 1:
                os.close(first)
                retries += 1
                if retries > 10:
                    # XXX test skipped
                    self.skipTest("couldn't allocate two consecutive fds")
                first, second = second, os.dup(second)
        finally:
            os.close(second)
        # close a fd that is open, and one that isn't
        os.closerange(first, first + 2)
        self.assertRaises(OSError, os.write, first, b"a")

    @support.cpython_only
    def test_rename(self):
        path = support.TESTFN
        old = sys.getrefcount(path)
        self.assertRaises(TypeError, os.rename, path, 0)
        new = sys.getrefcount(path)
        self.assertEqual(old, new)

    def test_read(self):
        with open(support.TESTFN, "w+b") as fobj:
            fobj.write(b"spam")
            fobj.flush()
            fd = fobj.fileno()
            os.lseek(fd, 0, 0)
            s = os.read(fd, 4)
            self.assertEqual(type(s), bytes)
            self.assertEqual(s, b"spam")

    @support.cpython_only
    # Skip the test on 32-bit platforms: the number of bytes must fit in a
    # Py_ssize_t type
    @unittest.skipUnless(INT_MAX < PY_SSIZE_T_MAX,
                         "needs INT_MAX < PY_SSIZE_T_MAX")
    @support.bigmemtest(size=INT_MAX + 10, memuse=1, dry_run=False)
    def test_large_read(self, size):
        self.addCleanup(support.unlink, support.TESTFN)
        create_file(support.TESTFN, b'test')

        # Issue #21932: Make sure that os.read() does not raise an
        # OverflowError for size larger than INT_MAX
        with open(support.TESTFN, "rb") as fp:
            data = os.read(fp.fileno(), size)

        # The test does not try to read more than 2 GB at once because the
        # operating system is free to return less bytes than requested.
        self.assertEqual(data, b'test')

    def test_write(self):
        # os.write() accepts bytes- and buffer-like objects but not strings
        fd = os.open(support.TESTFN, os.O_CREAT | os.O_WRONLY)
        self.assertRaises(TypeError, os.write, fd, "beans")
        os.write(fd, b"bacon\n")
        os.write(fd, bytearray(b"eggs\n"))
        os.write(fd, memoryview(b"spam\n"))
        os.close(fd)
        with open(support.TESTFN, "rb") as fobj:
            self.assertEqual(fobj.read().splitlines(),
                [b"bacon", b"eggs", b"spam"])

    def write_windows_console(self, *args):
        retcode = subprocess.call(args,
            # use a new console to not flood the test output
            creationflags=subprocess.CREATE_NEW_CONSOLE,
            # use a shell to hide the console window (SW_HIDE)
            shell=True)
        self.assertEqual(retcode, 0)

    @unittest.skipUnless(sys.platform == 'win32',
                         'test specific to the Windows console')
    def test_write_windows_console(self):
        # Issue #11395: the Windows console returns an error (12: not enough
        # space error) on writing into stdout if stdout mode is binary and the
        # length is greater than 66,000 bytes (or less, depending on heap
        # usage).
        code = "print('x' * 100000)"
        self.write_windows_console(sys.executable, "-c", code)
        self.write_windows_console(sys.executable, "-u", "-c", code)

    def fdopen_helper(self, *args):
        fd = os.open(support.TESTFN, os.O_RDONLY)
        f = os.fdopen(fd, *args)
        f.close()

    def test_fdopen(self):
        fd = os.open(support.TESTFN, os.O_CREAT|os.O_RDWR)
        os.close(fd)

        self.fdopen_helper()
        self.fdopen_helper('r')
        self.fdopen_helper('r', 100)

    def test_replace(self):
        TESTFN2 = support.TESTFN + ".2"
        self.addCleanup(support.unlink, support.TESTFN)
        self.addCleanup(support.unlink, TESTFN2)

        create_file(support.TESTFN, b"1")
        create_file(TESTFN2, b"2")

        os.replace(support.TESTFN, TESTFN2)
        self.assertRaises(FileNotFoundError, os.stat, support.TESTFN)
        with open(TESTFN2, 'r') as f:
            self.assertEqual(f.read(), "1")

    def test_open_keywords(self):
        f = os.open(path=__file__, flags=os.O_RDONLY, mode=0o777,
            dir_fd=None)
        os.close(f)

    def test_symlink_keywords(self):
        symlink = support.get_attribute(os, "symlink")
        try:
            symlink(src='target', dst=support.TESTFN,
                target_is_directory=False, dir_fd=None)
        except (NotImplementedError, OSError):
            pass  # No OS support or unprivileged user


# Test attributes on return values from os.*stat* family.
class StatAttributeTests(unittest.TestCase):
    def setUp(self):
        self.fname = support.TESTFN
        self.addCleanup(support.unlink, self.fname)
        create_file(self.fname, b"ABC")

    @unittest.skipUnless(hasattr(os, 'stat'), 'test needs os.stat()')
    def check_stat_attributes(self, fname):
        result = os.stat(fname)

        # Make sure direct access works
        self.assertEqual(result[stat.ST_SIZE], 3)
        self.assertEqual(result.st_size, 3)

        # Make sure all the attributes are there
        members = dir(result)
        for name in dir(stat):
            if name[:3] == 'ST_':
                attr = name.lower()
                if name.endswith("TIME"):
                    def trunc(x): return int(x)
                else:
                    def trunc(x): return x
                self.assertEqual(trunc(getattr(result, attr)),
                                  result[getattr(stat, name)])
                self.assertIn(attr, members)

        # Make sure that the st_?time and st_?time_ns fields roughly agree
        # (they should always agree up to around tens-of-microseconds)
        for name in 'st_atime st_mtime st_ctime'.split():
            floaty = int(getattr(result, name) * 100000)
            nanosecondy = getattr(result, name + "_ns") // 10000
            self.assertAlmostEqual(floaty, nanosecondy, delta=2)

        try:
            result[200]
            self.fail("No exception raised")
        except IndexError:
            pass

        # Make sure that assignment fails
        try:
            result.st_mode = 1
            self.fail("No exception raised")
        except AttributeError:
            pass

        try:
            result.st_rdev = 1
            self.fail("No exception raised")
        except (AttributeError, TypeError):
            pass

        try:
            result.parrot = 1
            self.fail("No exception raised")
        except AttributeError:
            pass

        # Use the stat_result constructor with a too-short tuple.
        try:
            result2 = os.stat_result((10,))
            self.fail("No exception raised")
        except TypeError:
            pass

        # Use the constructor with a too-long tuple.
        try:
            result2 = os.stat_result((0,1,2,3,4,5,6,7,8,9,10,11,12,13,14))
        except TypeError:
            pass

    def test_stat_attributes(self):
        self.check_stat_attributes(self.fname)

    def test_stat_attributes_bytes(self):
        try:
            fname = self.fname.encode(sys.getfilesystemencoding())
        except UnicodeEncodeError:
            self.skipTest("cannot encode %a for the filesystem" % self.fname)
        self.check_stat_attributes(fname)

    def test_stat_result_pickle(self):
        result = os.stat(self.fname)
        for proto in range(pickle.HIGHEST_PROTOCOL + 1):
            p = pickle.dumps(result, proto)
            self.assertIn(b'stat_result', p)
            if proto < 4:
                self.assertIn(b'cos\nstat_result\n', p)
            unpickled = pickle.loads(p)
            self.assertEqual(result, unpickled)

    @unittest.skipUnless(hasattr(os, 'statvfs'), 'test needs os.statvfs()')
    def test_statvfs_attributes(self):
        try:
            result = os.statvfs(self.fname)
        except OSError as e:
            # On AtheOS, glibc always returns ENOSYS
            if e.errno == errno.ENOSYS:
                self.skipTest('os.statvfs() failed with ENOSYS')

        # Make sure direct access works
        self.assertEqual(result.f_bfree, result[3])

        # Make sure all the attributes are there.
        members = ('bsize', 'frsize', 'blocks', 'bfree', 'bavail', 'files',
                    'ffree', 'favail', 'flag', 'namemax')
        for value, member in enumerate(members):
            self.assertEqual(getattr(result, 'f_' + member), result[value])

        # Make sure that assignment really fails
        try:
            result.f_bfree = 1
            self.fail("No exception raised")
        except AttributeError:
            pass

        try:
            result.parrot = 1
            self.fail("No exception raised")
        except AttributeError:
            pass

        # Use the constructor with a too-short tuple.
        try:
            result2 = os.statvfs_result((10,))
            self.fail("No exception raised")
        except TypeError:
            pass

        # Use the constructor with a too-long tuple.
        try:
            result2 = os.statvfs_result((0,1,2,3,4,5,6,7,8,9,10,11,12,13,14))
        except TypeError:
            pass

    @unittest.skipUnless(hasattr(os, 'statvfs'),
                         "need os.statvfs()")
    def test_statvfs_result_pickle(self):
        try:
            result = os.statvfs(self.fname)
        except OSError as e:
            # On AtheOS, glibc always returns ENOSYS
            if e.errno == errno.ENOSYS:
                self.skipTest('os.statvfs() failed with ENOSYS')

        for proto in range(pickle.HIGHEST_PROTOCOL + 1):
            p = pickle.dumps(result, proto)
            self.assertIn(b'statvfs_result', p)
            if proto < 4:
                self.assertIn(b'cos\nstatvfs_result\n', p)
            unpickled = pickle.loads(p)
            self.assertEqual(result, unpickled)

    @unittest.skipUnless(sys.platform == "win32", "Win32 specific tests")
    def test_1686475(self):
        # Verify that an open file can be stat'ed
        try:
            os.stat(r"c:\pagefile.sys")
        except FileNotFoundError:
            self.skipTest(r'c:\pagefile.sys does not exist')
        except OSError as e:
            self.fail("Could not stat pagefile.sys")

    @unittest.skipUnless(sys.platform == "win32", "Win32 specific tests")
    @unittest.skipUnless(hasattr(os, "pipe"), "requires os.pipe()")
    def test_15261(self):
        # Verify that stat'ing a closed fd does not cause crash
        r, w = os.pipe()
        try:
            os.stat(r)          # should not raise error
        finally:
            os.close(r)
            os.close(w)
        with self.assertRaises(OSError) as ctx:
            os.stat(r)
        self.assertEqual(ctx.exception.errno, errno.EBADF)

    def check_file_attributes(self, result):
        self.assertTrue(hasattr(result, 'st_file_attributes'))
        self.assertTrue(isinstance(result.st_file_attributes, int))
        self.assertTrue(0 <= result.st_file_attributes <= 0xFFFFFFFF)

    @unittest.skipUnless(sys.platform == "win32",
                         "st_file_attributes is Win32 specific")
    def test_file_attributes(self):
        # test file st_file_attributes (FILE_ATTRIBUTE_DIRECTORY not set)
        result = os.stat(self.fname)
        self.check_file_attributes(result)
        self.assertEqual(
            result.st_file_attributes & stat.FILE_ATTRIBUTE_DIRECTORY,
            0)

        # test directory st_file_attributes (FILE_ATTRIBUTE_DIRECTORY set)
        dirname = support.TESTFN + "dir"
        os.mkdir(dirname)
        self.addCleanup(os.rmdir, dirname)

        result = os.stat(dirname)
        self.check_file_attributes(result)
        self.assertEqual(
            result.st_file_attributes & stat.FILE_ATTRIBUTE_DIRECTORY,
            stat.FILE_ATTRIBUTE_DIRECTORY)

    @unittest.skipUnless(sys.platform == "win32", "Win32 specific tests")
    def test_access_denied(self):
        # Default to FindFirstFile WIN32_FIND_DATA when access is
        # denied. See issue 28075.
        # os.environ['TEMP'] should be located on a volume that
        # supports file ACLs.
        fname = os.path.join(os.environ['TEMP'], self.fname)
        self.addCleanup(support.unlink, fname)
        create_file(fname, b'ABC')
        # Deny the right to [S]YNCHRONIZE on the file to
        # force CreateFile to fail with ERROR_ACCESS_DENIED.
        DETACHED_PROCESS = 8
        subprocess.check_call(
            ['icacls.exe', fname, '/deny', 'Users:(S)'],
            creationflags=DETACHED_PROCESS
        )
        result = os.stat(fname)
        self.assertNotEqual(result.st_size, 0)


class UtimeTests(unittest.TestCase):
    def setUp(self):
        self.dirname = support.TESTFN
        self.fname = os.path.join(self.dirname, "f1")

        self.addCleanup(support.rmtree, self.dirname)
        os.mkdir(self.dirname)
        create_file(self.fname)

        def restore_float_times(state):
            with ignore_deprecation_warnings('stat_float_times'):
                os.stat_float_times(state)

        # ensure that st_atime and st_mtime are float
        with ignore_deprecation_warnings('stat_float_times'):
            old_float_times = os.stat_float_times(-1)
            self.addCleanup(restore_float_times, old_float_times)

            os.stat_float_times(True)

    def support_subsecond(self, filename):
        # Heuristic to check if the filesystem supports timestamp with
        # subsecond resolution: check if float and int timestamps are different
        st = os.stat(filename)
        return ((st.st_atime != st[7])
                or (st.st_mtime != st[8])
                or (st.st_ctime != st[9]))

    def _test_utime(self, set_time, filename=None):
        if not filename:
            filename = self.fname

        support_subsecond = self.support_subsecond(filename)
        if support_subsecond:
            # Timestamp with a resolution of 1 microsecond (10^-6).
            #
            # The resolution of the C internal function used by os.utime()
            # depends on the platform: 1 sec, 1 us, 1 ns. Writing a portable
            # test with a resolution of 1 ns requires more work:
            # see the issue #15745.
            atime_ns = 1002003000   # 1.002003 seconds
            mtime_ns = 4005006000   # 4.005006 seconds
        else:
            # use a resolution of 1 second
            atime_ns = 5 * 10**9
            mtime_ns = 8 * 10**9

        set_time(filename, (atime_ns, mtime_ns))
        st = os.stat(filename)

        if support_subsecond:
            self.assertAlmostEqual(st.st_atime, atime_ns * 1e-9, delta=1e-6)
            self.assertAlmostEqual(st.st_mtime, mtime_ns * 1e-9, delta=1e-6)
        else:
            self.assertEqual(st.st_atime, atime_ns * 1e-9)
            self.assertEqual(st.st_mtime, mtime_ns * 1e-9)
        self.assertEqual(st.st_atime_ns, atime_ns)
        self.assertEqual(st.st_mtime_ns, mtime_ns)

    def test_utime(self):
        def set_time(filename, ns):
            # test the ns keyword parameter
            os.utime(filename, ns=ns)
        self._test_utime(set_time)

    @staticmethod
    def ns_to_sec(ns):
        # Convert a number of nanosecond (int) to a number of seconds (float).
        # Round towards infinity by adding 0.5 nanosecond to avoid rounding
        # issue, os.utime() rounds towards minus infinity.
        return (ns * 1e-9) + 0.5e-9

    def test_utime_by_indexed(self):
        # pass times as floating point seconds as the second indexed parameter
        def set_time(filename, ns):
            atime_ns, mtime_ns = ns
            atime = self.ns_to_sec(atime_ns)
            mtime = self.ns_to_sec(mtime_ns)
            # test utimensat(timespec), utimes(timeval), utime(utimbuf)
            # or utime(time_t)
            os.utime(filename, (atime, mtime))
        self._test_utime(set_time)

    def test_utime_by_times(self):
        def set_time(filename, ns):
            atime_ns, mtime_ns = ns
            atime = self.ns_to_sec(atime_ns)
            mtime = self.ns_to_sec(mtime_ns)
            # test the times keyword parameter
            os.utime(filename, times=(atime, mtime))
        self._test_utime(set_time)

    @unittest.skipUnless(os.utime in os.supports_follow_symlinks,
                         "follow_symlinks support for utime required "
                         "for this test.")
    def test_utime_nofollow_symlinks(self):
        def set_time(filename, ns):
            # use follow_symlinks=False to test utimensat(timespec)
            # or lutimes(timeval)
            os.utime(filename, ns=ns, follow_symlinks=False)
        self._test_utime(set_time)

    @unittest.skipUnless(os.utime in os.supports_fd,
                         "fd support for utime required for this test.")
    def test_utime_fd(self):
        def set_time(filename, ns):
            with open(filename, 'wb', 0) as fp:
                # use a file descriptor to test futimens(timespec)
                # or futimes(timeval)
                os.utime(fp.fileno(), ns=ns)
        self._test_utime(set_time)

    @unittest.skipUnless(os.utime in os.supports_dir_fd,
                         "dir_fd support for utime required for this test.")
    def test_utime_dir_fd(self):
        def set_time(filename, ns):
            dirname, name = os.path.split(filename)
            dirfd = os.open(dirname, os.O_RDONLY)
            try:
                # pass dir_fd to test utimensat(timespec) or futimesat(timeval)
                os.utime(name, dir_fd=dirfd, ns=ns)
            finally:
                os.close(dirfd)
        self._test_utime(set_time)

    def test_utime_directory(self):
        def set_time(filename, ns):
            # test calling os.utime() on a directory
            os.utime(filename, ns=ns)
        self._test_utime(set_time, filename=self.dirname)

    def _test_utime_current(self, set_time):
        # Get the system clock
        current = time.time()

        # Call os.utime() to set the timestamp to the current system clock
        set_time(self.fname)

        if not self.support_subsecond(self.fname):
            delta = 1.0
        else:
            # On Windows, the usual resolution of time.time() is 15.6 ms
            delta = 0.020
        st = os.stat(self.fname)
        msg = ("st_time=%r, current=%r, dt=%r"
               % (st.st_mtime, current, st.st_mtime - current))
        self.assertAlmostEqual(st.st_mtime, current,
                               delta=delta, msg=msg)

    def test_utime_current(self):
        def set_time(filename):
            # Set to the current time in the new way
            os.utime(self.fname)
        self._test_utime_current(set_time)

    def test_utime_current_old(self):
        def set_time(filename):
            # Set to the current time in the old explicit way.
            os.utime(self.fname, None)
        self._test_utime_current(set_time)

    def get_file_system(self, path):
        if sys.platform == 'win32':
            root = os.path.splitdrive(os.path.abspath(path))[0] + '\\'
            import ctypes
            kernel32 = ctypes.windll.kernel32
            buf = ctypes.create_unicode_buffer("", 100)
            ok = kernel32.GetVolumeInformationW(root, None, 0,
                                                None, None, None,
                                                buf, len(buf))
            if ok:
                return buf.value
        # return None if the filesystem is unknown

    def test_large_time(self):
        # Many filesystems are limited to the year 2038. At least, the test
        # pass with NTFS filesystem.
        if self.get_file_system(self.dirname) != "NTFS":
            self.skipTest("requires NTFS")

        large = 5000000000   # some day in 2128
        os.utime(self.fname, (large, large))
        self.assertEqual(os.stat(self.fname).st_mtime, large)

    def test_utime_invalid_arguments(self):
        # seconds and nanoseconds parameters are mutually exclusive
        with self.assertRaises(ValueError):
            os.utime(self.fname, (5, 5), ns=(5, 5))


from test import mapping_tests

class EnvironTests(mapping_tests.BasicTestMappingProtocol):
    """check that os.environ object conform to mapping protocol"""
    type2test = None

    def setUp(self):
        self.__save = dict(os.environ)
        if os.supports_bytes_environ:
            self.__saveb = dict(os.environb)
        for key, value in self._reference().items():
            os.environ[key] = value

    def tearDown(self):
        os.environ.clear()
        os.environ.update(self.__save)
        if os.supports_bytes_environ:
            os.environb.clear()
            os.environb.update(self.__saveb)

    def _reference(self):
        return {"KEY1":"VALUE1", "KEY2":"VALUE2", "KEY3":"VALUE3"}

    def _empty_mapping(self):
        os.environ.clear()
        return os.environ

    # Bug 1110478
    @unittest.skipUnless(unix_shell and os.path.exists(unix_shell),
                         'requires a shell')
    def test_update2(self):
        os.environ.clear()
        os.environ.update(HELLO="World")
        with os.popen("%s -c 'echo $HELLO'" % unix_shell) as popen:
            value = popen.read().strip()
            self.assertEqual(value, "World")

    @unittest.skipUnless(unix_shell and os.path.exists(unix_shell),
                         'requires a shell')
    def test_os_popen_iter(self):
        with os.popen("%s -c 'echo \"line1\nline2\nline3\"'"
                      % unix_shell) as popen:
            it = iter(popen)
            self.assertEqual(next(it), "line1\n")
            self.assertEqual(next(it), "line2\n")
            self.assertEqual(next(it), "line3\n")
            self.assertRaises(StopIteration, next, it)

    # Verify environ keys and values from the OS are of the
    # correct str type.
    def test_keyvalue_types(self):
        for key, val in os.environ.items():
            self.assertEqual(type(key), str)
            self.assertEqual(type(val), str)

    def test_items(self):
        for key, value in self._reference().items():
            self.assertEqual(os.environ.get(key), value)

    # Issue 7310
    def test___repr__(self):
        """Check that the repr() of os.environ looks like environ({...})."""
        env = os.environ
        self.assertEqual(repr(env), 'environ({{{}}})'.format(', '.join(
            '{!r}: {!r}'.format(key, value)
            for key, value in env.items())))

    def test_get_exec_path(self):
        defpath_list = os.defpath.split(os.pathsep)
        test_path = ['/monty', '/python', '', '/flying/circus']
        test_env = {'PATH': os.pathsep.join(test_path)}

        saved_environ = os.environ
        try:
            os.environ = dict(test_env)
            # Test that defaulting to os.environ works.
            self.assertSequenceEqual(test_path, os.get_exec_path())
            self.assertSequenceEqual(test_path, os.get_exec_path(env=None))
        finally:
            os.environ = saved_environ

        # No PATH environment variable
        self.assertSequenceEqual(defpath_list, os.get_exec_path({}))
        # Empty PATH environment variable
        self.assertSequenceEqual(('',), os.get_exec_path({'PATH':''}))
        # Supplied PATH environment variable
        self.assertSequenceEqual(test_path, os.get_exec_path(test_env))

        if os.supports_bytes_environ:
            # env cannot contain 'PATH' and b'PATH' keys
            try:
                # ignore BytesWarning warning
                with warnings.catch_warnings(record=True):
                    mixed_env = {'PATH': '1', b'PATH': b'2'}
            except BytesWarning:
                # mixed_env cannot be created with python -bb
                pass
            else:
                self.assertRaises(ValueError, os.get_exec_path, mixed_env)

            # bytes key and/or value
            self.assertSequenceEqual(os.get_exec_path({b'PATH': b'abc'}),
                ['abc'])
            self.assertSequenceEqual(os.get_exec_path({b'PATH': 'abc'}),
                ['abc'])
            self.assertSequenceEqual(os.get_exec_path({'PATH': b'abc'}),
                ['abc'])

    @unittest.skipUnless(os.supports_bytes_environ,
                         "os.environb required for this test.")
    def test_environb(self):
        # os.environ -> os.environb
        value = 'euro\u20ac'
        try:
            value_bytes = value.encode(sys.getfilesystemencoding(),
                                       'surrogateescape')
        except UnicodeEncodeError:
            msg = "U+20AC character is not encodable to %s" % (
                sys.getfilesystemencoding(),)
            self.skipTest(msg)
        os.environ['unicode'] = value
        self.assertEqual(os.environ['unicode'], value)
        self.assertEqual(os.environb[b'unicode'], value_bytes)

        # os.environb -> os.environ
        value = b'\xff'
        os.environb[b'bytes'] = value
        self.assertEqual(os.environb[b'bytes'], value)
        value_str = value.decode(sys.getfilesystemencoding(), 'surrogateescape')
        self.assertEqual(os.environ['bytes'], value_str)

    # On FreeBSD < 7 and OS X < 10.6, unsetenv() doesn't return a value (issue
    # #13415).
    @support.requires_freebsd_version(7)
    @support.requires_mac_ver(10, 6)
    def test_unset_error(self):
        if sys.platform == "win32":
            # an environment variable is limited to 32,767 characters
            key = 'x' * 50000
            self.assertRaises(ValueError, os.environ.__delitem__, key)
        else:
            # "=" is not allowed in a variable name
            key = 'key='
            self.assertRaises(OSError, os.environ.__delitem__, key)

    def test_key_type(self):
        missing = 'missingkey'
        self.assertNotIn(missing, os.environ)

        with self.assertRaises(KeyError) as cm:
            os.environ[missing]
        self.assertIs(cm.exception.args[0], missing)
        self.assertTrue(cm.exception.__suppress_context__)

        with self.assertRaises(KeyError) as cm:
            del os.environ[missing]
        self.assertIs(cm.exception.args[0], missing)
        self.assertTrue(cm.exception.__suppress_context__)


class WalkTests(unittest.TestCase):
    """Tests for os.walk()."""

    # Wrapper to hide minor differences between os.walk and os.fwalk
    # to tests both functions with the same code base
    def walk(self, top, **kwargs):
        if 'follow_symlinks' in kwargs:
            kwargs['followlinks'] = kwargs.pop('follow_symlinks')
        return os.walk(top, **kwargs)

    def setUp(self):
        join = os.path.join
        self.addCleanup(support.rmtree, support.TESTFN)

        # Build:
        #     TESTFN/
        #       TEST1/              a file kid and two directory kids
        #         tmp1
        #         SUB1/             a file kid and a directory kid
        #           tmp2
        #           SUB11/          no kids
        #         SUB2/             a file kid and a dirsymlink kid
        #           tmp3
        #           SUB21/          not readable
        #             tmp5
        #           link/           a symlink to TESTFN.2
        #           broken_link
        #           broken_link2
        #           broken_link3
        #       TEST2/
        #         tmp4              a lone file
        self.walk_path = join(support.TESTFN, "TEST1")
        self.sub1_path = join(self.walk_path, "SUB1")
        self.sub11_path = join(self.sub1_path, "SUB11")
        sub2_path = join(self.walk_path, "SUB2")
        self.sub21_path = join(sub2_path, "SUB21")
        tmp1_path = join(self.walk_path, "tmp1")
        tmp2_path = join(self.sub1_path, "tmp2")
        tmp3_path = join(sub2_path, "tmp3")
        tmp5_path = join(self.sub21_path, "tmp3")
        self.link_path = join(sub2_path, "link")
        t2_path = join(support.TESTFN, "TEST2")
        tmp4_path = join(support.TESTFN, "TEST2", "tmp4")
        broken_link_path = join(sub2_path, "broken_link")
        broken_link2_path = join(sub2_path, "broken_link2")
        broken_link3_path = join(sub2_path, "broken_link3")

        # Create stuff.
        os.makedirs(self.sub11_path)
        os.makedirs(sub2_path)
        os.makedirs(self.sub21_path)
        os.makedirs(t2_path)

<<<<<<< HEAD
        for path in tmp1_path, tmp2_path, tmp3_path, tmp4_path:
=======
        for path in tmp1_path, tmp2_path, tmp3_path, tmp4_path, tmp5_path:
>>>>>>> 42bababb
            with open(path, "x") as f:
                f.write("I'm " + path + " and proud of it.  Blame test_os.\n")

        if support.can_symlink():
            os.symlink(os.path.abspath(t2_path), self.link_path)
            os.symlink('broken', broken_link_path, True)
            os.symlink(join('tmp3', 'broken'), broken_link2_path, True)
            os.symlink(join('SUB21', 'tmp5'), broken_link3_path, True)
            self.sub2_tree = (sub2_path, ["link", "SUB21"],
                              ["broken_link", "broken_link2", "broken_link3",
                               "tmp3"])
        else:
            self.sub2_tree = (sub2_path, [], ["tmp3"])

        os.chmod(self.sub21_path, 0)

    def test_walk_topdown(self):
        # Walk top-down.
        all = list(self.walk(self.walk_path))

        self.assertEqual(len(all), 4)
        # We can't know which order SUB1 and SUB2 will appear in.
        # Not flipped:  TESTFN, SUB1, SUB11, SUB2
        #     flipped:  TESTFN, SUB2, SUB1, SUB11
        flipped = all[0][1][0] != "SUB1"
        all[0][1].sort()
        all[3 - 2 * flipped][-1].sort()
        self.assertEqual(all[0], (self.walk_path, ["SUB1", "SUB2"], ["tmp1"]))
        self.assertEqual(all[1 + flipped], (self.sub1_path, ["SUB11"], ["tmp2"]))
        self.assertEqual(all[2 + flipped], (self.sub11_path, [], []))
        self.assertEqual(all[3 - 2 * flipped], self.sub2_tree)

    def test_walk_prune(self, walk_path=None):
        if walk_path is None:
            walk_path = self.walk_path
        # Prune the search.
        all = []
        for root, dirs, files in self.walk(walk_path):
            all.append((root, dirs, files))
            # Don't descend into SUB1.
            if 'SUB1' in dirs:
                # Note that this also mutates the dirs we appended to all!
                dirs.remove('SUB1')

        self.assertEqual(len(all), 2)
        self.assertEqual(all[0],
                         (str(walk_path), ["SUB2"], ["tmp1"]))

        all[1][-1].sort()
        self.assertEqual(all[1], self.sub2_tree)

    def test_file_like_path(self):
        self.test_walk_prune(_PathLike(self.walk_path))

    def test_walk_bottom_up(self):
        # Walk bottom-up.
        all = list(self.walk(self.walk_path, topdown=False))

        self.assertEqual(len(all), 4, all)
        # We can't know which order SUB1 and SUB2 will appear in.
        # Not flipped:  SUB11, SUB1, SUB2, TESTFN
        #     flipped:  SUB2, SUB11, SUB1, TESTFN
        flipped = all[3][1][0] != "SUB1"
        all[3][1].sort()
        all[2 - 2 * flipped][-1].sort()
        self.assertEqual(all[3],
                         (self.walk_path, ["SUB1", "SUB2"], ["tmp1"]))
        self.assertEqual(all[flipped],
                         (self.sub11_path, [], []))
        self.assertEqual(all[flipped + 1],
                         (self.sub1_path, ["SUB11"], ["tmp2"]))
        self.assertEqual(all[2 - 2 * flipped],
                         self.sub2_tree)

    def test_walk_symlink(self):
        if not support.can_symlink():
            self.skipTest("need symlink support")

        # Walk, following symlinks.
        walk_it = self.walk(self.walk_path, follow_symlinks=True)
        for root, dirs, files in walk_it:
            if root == self.link_path:
                self.assertEqual(dirs, [])
                self.assertEqual(files, ["tmp4"])
                break
        else:
            self.fail("Didn't follow symlink with followlinks=True")

<<<<<<< HEAD
=======
    def tearDown(self):
        # Tear everything down.  This is a decent use for bottom-up on
        # Windows, which doesn't have a recursive delete command.  The
        # (not so) subtlety is that rmdir will fail unless the dir's
        # kids are removed first, so bottom up is essential.
        os.chmod(self.sub21_path, stat.S_IRWXU)
        for root, dirs, files in os.walk(support.TESTFN, topdown=False):
            for name in files:
                os.remove(os.path.join(root, name))
            for name in dirs:
                dirname = os.path.join(root, name)
                if not os.path.islink(dirname):
                    os.rmdir(dirname)
                else:
                    os.remove(dirname)
        os.rmdir(support.TESTFN)

>>>>>>> 42bababb
    def test_walk_bad_dir(self):
        # Walk top-down.
        errors = []
        walk_it = self.walk(self.walk_path, onerror=errors.append)
        root, dirs, files = next(walk_it)
        self.assertFalse(errors)
        dir1 = dirs[0]
        dir1new = dir1 + '.new'
        os.rename(os.path.join(root, dir1), os.path.join(root, dir1new))
        roots = [r for r, d, f in walk_it]
        self.assertTrue(errors)
        self.assertNotIn(os.path.join(root, dir1), roots)
        self.assertNotIn(os.path.join(root, dir1new), roots)
        for dir2 in dirs[1:]:
            self.assertIn(os.path.join(root, dir2), roots)


@unittest.skipUnless(hasattr(os, 'fwalk'), "Test needs os.fwalk()")
class FwalkTests(WalkTests):
    """Tests for os.fwalk()."""

    def walk(self, top, **kwargs):
        for root, dirs, files, root_fd in os.fwalk(top, **kwargs):
            yield (root, dirs, files)

    def _compare_to_walk(self, walk_kwargs, fwalk_kwargs):
        """
        compare with walk() results.
        """
        walk_kwargs = walk_kwargs.copy()
        fwalk_kwargs = fwalk_kwargs.copy()
        for topdown, follow_symlinks in itertools.product((True, False), repeat=2):
            walk_kwargs.update(topdown=topdown, followlinks=follow_symlinks)
            fwalk_kwargs.update(topdown=topdown, follow_symlinks=follow_symlinks)

            expected = {}
            for root, dirs, files in os.walk(**walk_kwargs):
                expected[root] = (set(dirs), set(files))

            for root, dirs, files, rootfd in os.fwalk(**fwalk_kwargs):
                self.assertIn(root, expected)
                self.assertEqual(expected[root], (set(dirs), set(files)))

    def test_compare_to_walk(self):
        kwargs = {'top': support.TESTFN}
        self._compare_to_walk(kwargs, kwargs)

    def test_dir_fd(self):
        try:
            fd = os.open(".", os.O_RDONLY)
            walk_kwargs = {'top': support.TESTFN}
            fwalk_kwargs = walk_kwargs.copy()
            fwalk_kwargs['dir_fd'] = fd
            self._compare_to_walk(walk_kwargs, fwalk_kwargs)
        finally:
            os.close(fd)

    def test_yields_correct_dir_fd(self):
        # check returned file descriptors
        for topdown, follow_symlinks in itertools.product((True, False), repeat=2):
            args = support.TESTFN, topdown, None
            for root, dirs, files, rootfd in os.fwalk(*args, follow_symlinks=follow_symlinks):
                # check that the FD is valid
                os.fstat(rootfd)
                # redundant check
                os.stat(rootfd)
                # check that listdir() returns consistent information
                self.assertEqual(set(os.listdir(rootfd)), set(dirs) | set(files))

    def test_fd_leak(self):
        # Since we're opening a lot of FDs, we must be careful to avoid leaks:
        # we both check that calling fwalk() a large number of times doesn't
        # yield EMFILE, and that the minimum allocated FD hasn't changed.
        minfd = os.dup(1)
        os.close(minfd)
        for i in range(256):
            for x in os.fwalk(support.TESTFN):
                pass
        newfd = os.dup(1)
        self.addCleanup(os.close, newfd)
        self.assertEqual(newfd, minfd)

<<<<<<< HEAD
=======
    def tearDown(self):
        # cleanup
        os.chmod(self.sub21_path, stat.S_IRWXU)
        for root, dirs, files, rootfd in os.fwalk(support.TESTFN, topdown=False):
            for name in files:
                os.unlink(name, dir_fd=rootfd)
            for name in dirs:
                st = os.stat(name, dir_fd=rootfd, follow_symlinks=False)
                if stat.S_ISDIR(st.st_mode):
                    os.rmdir(name, dir_fd=rootfd)
                else:
                    os.unlink(name, dir_fd=rootfd)
        os.rmdir(support.TESTFN)

>>>>>>> 42bababb
class BytesWalkTests(WalkTests):
    """Tests for os.walk() with bytes."""
    def setUp(self):
        super().setUp()
        self.stack = contextlib.ExitStack()

    def tearDown(self):
        self.stack.close()
        super().tearDown()

    def walk(self, top, **kwargs):
        if 'follow_symlinks' in kwargs:
            kwargs['followlinks'] = kwargs.pop('follow_symlinks')
        for broot, bdirs, bfiles in os.walk(os.fsencode(top), **kwargs):
            root = os.fsdecode(broot)
            dirs = list(map(os.fsdecode, bdirs))
            files = list(map(os.fsdecode, bfiles))
            yield (root, dirs, files)
            bdirs[:] = list(map(os.fsencode, dirs))
            bfiles[:] = list(map(os.fsencode, files))


class MakedirTests(unittest.TestCase):
    def setUp(self):
        os.mkdir(support.TESTFN)

    def test_makedir(self):
        base = support.TESTFN
        path = os.path.join(base, 'dir1', 'dir2', 'dir3')
        os.makedirs(path)             # Should work
        path = os.path.join(base, 'dir1', 'dir2', 'dir3', 'dir4')
        os.makedirs(path)

        # Try paths with a '.' in them
        self.assertRaises(OSError, os.makedirs, os.curdir)
        path = os.path.join(base, 'dir1', 'dir2', 'dir3', 'dir4', 'dir5', os.curdir)
        os.makedirs(path)
        path = os.path.join(base, 'dir1', os.curdir, 'dir2', 'dir3', 'dir4',
                            'dir5', 'dir6')
        os.makedirs(path)

    def test_exist_ok_existing_directory(self):
        path = os.path.join(support.TESTFN, 'dir1')
        mode = 0o777
        old_mask = os.umask(0o022)
        os.makedirs(path, mode)
        self.assertRaises(OSError, os.makedirs, path, mode)
        self.assertRaises(OSError, os.makedirs, path, mode, exist_ok=False)
        os.makedirs(path, 0o776, exist_ok=True)
        os.makedirs(path, mode=mode, exist_ok=True)
        os.umask(old_mask)

        # Issue #25583: A drive root could raise PermissionError on Windows
        os.makedirs(os.path.abspath('/'), exist_ok=True)

    def test_exist_ok_s_isgid_directory(self):
        path = os.path.join(support.TESTFN, 'dir1')
        S_ISGID = stat.S_ISGID
        mode = 0o777
        old_mask = os.umask(0o022)
        try:
            existing_testfn_mode = stat.S_IMODE(
                    os.lstat(support.TESTFN).st_mode)
            try:
                os.chmod(support.TESTFN, existing_testfn_mode | S_ISGID)
            except PermissionError:
                raise unittest.SkipTest('Cannot set S_ISGID for dir.')
            if (os.lstat(support.TESTFN).st_mode & S_ISGID != S_ISGID):
                raise unittest.SkipTest('No support for S_ISGID dir mode.')
            # The os should apply S_ISGID from the parent dir for us, but
            # this test need not depend on that behavior.  Be explicit.
            os.makedirs(path, mode | S_ISGID)
            # http://bugs.python.org/issue14992
            # Should not fail when the bit is already set.
            os.makedirs(path, mode, exist_ok=True)
            # remove the bit.
            os.chmod(path, stat.S_IMODE(os.lstat(path).st_mode) & ~S_ISGID)
            # May work even when the bit is not already set when demanded.
            os.makedirs(path, mode | S_ISGID, exist_ok=True)
        finally:
            os.umask(old_mask)

    def test_exist_ok_existing_regular_file(self):
        base = support.TESTFN
        path = os.path.join(support.TESTFN, 'dir1')
        f = open(path, 'w')
        f.write('abc')
        f.close()
        self.assertRaises(OSError, os.makedirs, path)
        self.assertRaises(OSError, os.makedirs, path, exist_ok=False)
        self.assertRaises(OSError, os.makedirs, path, exist_ok=True)
        os.remove(path)

    def tearDown(self):
        path = os.path.join(support.TESTFN, 'dir1', 'dir2', 'dir3',
                            'dir4', 'dir5', 'dir6')
        # If the tests failed, the bottom-most directory ('../dir6')
        # may not have been created, so we look for the outermost directory
        # that exists.
        while not os.path.exists(path) and path != support.TESTFN:
            path = os.path.dirname(path)

        os.removedirs(path)


@unittest.skipUnless(hasattr(os, 'chown'), "Test needs chown")
class ChownFileTests(unittest.TestCase):

    @classmethod
    def setUpClass(cls):
        os.mkdir(support.TESTFN)

    def test_chown_uid_gid_arguments_must_be_index(self):
        stat = os.stat(support.TESTFN)
        uid = stat.st_uid
        gid = stat.st_gid
        for value in (-1.0, -1j, decimal.Decimal(-1), fractions.Fraction(-2, 2)):
            self.assertRaises(TypeError, os.chown, support.TESTFN, value, gid)
            self.assertRaises(TypeError, os.chown, support.TESTFN, uid, value)
        self.assertIsNone(os.chown(support.TESTFN, uid, gid))
        self.assertIsNone(os.chown(support.TESTFN, -1, -1))

    @unittest.skipUnless(len(groups) > 1, "test needs more than one group")
    def test_chown(self):
        gid_1, gid_2 = groups[:2]
        uid = os.stat(support.TESTFN).st_uid
        os.chown(support.TESTFN, uid, gid_1)
        gid = os.stat(support.TESTFN).st_gid
        self.assertEqual(gid, gid_1)
        os.chown(support.TESTFN, uid, gid_2)
        gid = os.stat(support.TESTFN).st_gid
        self.assertEqual(gid, gid_2)

    @unittest.skipUnless(root_in_posix and len(all_users) > 1,
                         "test needs root privilege and more than one user")
    def test_chown_with_root(self):
        uid_1, uid_2 = all_users[:2]
        gid = os.stat(support.TESTFN).st_gid
        os.chown(support.TESTFN, uid_1, gid)
        uid = os.stat(support.TESTFN).st_uid
        self.assertEqual(uid, uid_1)
        os.chown(support.TESTFN, uid_2, gid)
        uid = os.stat(support.TESTFN).st_uid
        self.assertEqual(uid, uid_2)

    @unittest.skipUnless(not root_in_posix and len(all_users) > 1,
                         "test needs non-root account and more than one user")
    def test_chown_without_permission(self):
        uid_1, uid_2 = all_users[:2]
        gid = os.stat(support.TESTFN).st_gid
        with self.assertRaises(PermissionError):
            os.chown(support.TESTFN, uid_1, gid)
            os.chown(support.TESTFN, uid_2, gid)

    @classmethod
    def tearDownClass(cls):
        os.rmdir(support.TESTFN)


class RemoveDirsTests(unittest.TestCase):
    def setUp(self):
        os.makedirs(support.TESTFN)

    def tearDown(self):
        support.rmtree(support.TESTFN)

    def test_remove_all(self):
        dira = os.path.join(support.TESTFN, 'dira')
        os.mkdir(dira)
        dirb = os.path.join(dira, 'dirb')
        os.mkdir(dirb)
        os.removedirs(dirb)
        self.assertFalse(os.path.exists(dirb))
        self.assertFalse(os.path.exists(dira))
        self.assertFalse(os.path.exists(support.TESTFN))

    def test_remove_partial(self):
        dira = os.path.join(support.TESTFN, 'dira')
        os.mkdir(dira)
        dirb = os.path.join(dira, 'dirb')
        os.mkdir(dirb)
        create_file(os.path.join(dira, 'file.txt'))
        os.removedirs(dirb)
        self.assertFalse(os.path.exists(dirb))
        self.assertTrue(os.path.exists(dira))
        self.assertTrue(os.path.exists(support.TESTFN))

    def test_remove_nothing(self):
        dira = os.path.join(support.TESTFN, 'dira')
        os.mkdir(dira)
        dirb = os.path.join(dira, 'dirb')
        os.mkdir(dirb)
        create_file(os.path.join(dirb, 'file.txt'))
        with self.assertRaises(OSError):
            os.removedirs(dirb)
        self.assertTrue(os.path.exists(dirb))
        self.assertTrue(os.path.exists(dira))
        self.assertTrue(os.path.exists(support.TESTFN))


class DevNullTests(unittest.TestCase):
    def test_devnull(self):
        with open(os.devnull, 'wb', 0) as f:
            f.write(b'hello')
            f.close()
        with open(os.devnull, 'rb') as f:
            self.assertEqual(f.read(), b'')


class URandomTests(unittest.TestCase):
    def test_urandom_length(self):
        self.assertEqual(len(os.urandom(0)), 0)
        self.assertEqual(len(os.urandom(1)), 1)
        self.assertEqual(len(os.urandom(10)), 10)
        self.assertEqual(len(os.urandom(100)), 100)
        self.assertEqual(len(os.urandom(1000)), 1000)

    def test_urandom_value(self):
        data1 = os.urandom(16)
        self.assertIsInstance(data1, bytes)
        data2 = os.urandom(16)
        self.assertNotEqual(data1, data2)

    def get_urandom_subprocess(self, count):
        code = '\n'.join((
            'import os, sys',
            'data = os.urandom(%s)' % count,
            'sys.stdout.buffer.write(data)',
            'sys.stdout.buffer.flush()'))
        out = assert_python_ok('-c', code)
        stdout = out[1]
        self.assertEqual(len(stdout), 16)
        return stdout

    def test_urandom_subprocess(self):
        data1 = self.get_urandom_subprocess(16)
        data2 = self.get_urandom_subprocess(16)
        self.assertNotEqual(data1, data2)


@unittest.skipUnless(hasattr(os, 'getrandom'), 'need os.getrandom()')
class GetRandomTests(unittest.TestCase):
    @classmethod
    def setUpClass(cls):
        try:
            os.getrandom(1)
        except OSError as exc:
            if exc.errno == errno.ENOSYS:
                # Python compiled on a more recent Linux version
                # than the current Linux kernel
                raise unittest.SkipTest("getrandom() syscall fails with ENOSYS")
            else:
                raise

    def test_getrandom_type(self):
        data = os.getrandom(16)
        self.assertIsInstance(data, bytes)
        self.assertEqual(len(data), 16)

    def test_getrandom0(self):
        empty = os.getrandom(0)
        self.assertEqual(empty, b'')

    def test_getrandom_random(self):
        self.assertTrue(hasattr(os, 'GRND_RANDOM'))

        # Don't test os.getrandom(1, os.GRND_RANDOM) to not consume the rare
        # resource /dev/random

    def test_getrandom_nonblock(self):
        # The call must not fail. Check also that the flag exists
        try:
            os.getrandom(1, os.GRND_NONBLOCK)
        except BlockingIOError:
            # System urandom is not initialized yet
            pass

    def test_getrandom_value(self):
        data1 = os.getrandom(16)
        data2 = os.getrandom(16)
        self.assertNotEqual(data1, data2)


# os.urandom() doesn't use a file descriptor when it is implemented with the
# getentropy() function, the getrandom() function or the getrandom() syscall
OS_URANDOM_DONT_USE_FD = (
    sysconfig.get_config_var('HAVE_GETENTROPY') == 1
    or sysconfig.get_config_var('HAVE_GETRANDOM') == 1
    or sysconfig.get_config_var('HAVE_GETRANDOM_SYSCALL') == 1)

@unittest.skipIf(OS_URANDOM_DONT_USE_FD ,
                 "os.random() does not use a file descriptor")
class URandomFDTests(unittest.TestCase):
    @unittest.skipUnless(resource, "test requires the resource module")
    def test_urandom_failure(self):
        # Check urandom() failing when it is not able to open /dev/random.
        # We spawn a new process to make the test more robust (if getrlimit()
        # failed to restore the file descriptor limit after this, the whole
        # test suite would crash; this actually happened on the OS X Tiger
        # buildbot).
        code = """if 1:
            import errno
            import os
            import resource

            soft_limit, hard_limit = resource.getrlimit(resource.RLIMIT_NOFILE)
            resource.setrlimit(resource.RLIMIT_NOFILE, (1, hard_limit))
            try:
                os.urandom(16)
            except OSError as e:
                assert e.errno == errno.EMFILE, e.errno
            else:
                raise AssertionError("OSError not raised")
            """
        assert_python_ok('-c', code)

    def test_urandom_fd_closed(self):
        # Issue #21207: urandom() should reopen its fd to /dev/urandom if
        # closed.
        code = """if 1:
            import os
            import sys
            import test.support
            os.urandom(4)
            with test.support.SuppressCrashReport():
                os.closerange(3, 256)
            sys.stdout.buffer.write(os.urandom(4))
            """
        rc, out, err = assert_python_ok('-Sc', code)

    def test_urandom_fd_reopened(self):
        # Issue #21207: urandom() should detect its fd to /dev/urandom
        # changed to something else, and reopen it.
        self.addCleanup(support.unlink, support.TESTFN)
        create_file(support.TESTFN, b"x" * 256)

        code = """if 1:
            import os
            import sys
            import test.support
            os.urandom(4)
            with test.support.SuppressCrashReport():
                for fd in range(3, 256):
                    try:
                        os.close(fd)
                    except OSError:
                        pass
                    else:
                        # Found the urandom fd (XXX hopefully)
                        break
                os.closerange(3, 256)
            with open({TESTFN!r}, 'rb') as f:
                os.dup2(f.fileno(), fd)
                sys.stdout.buffer.write(os.urandom(4))
                sys.stdout.buffer.write(os.urandom(4))
            """.format(TESTFN=support.TESTFN)
        rc, out, err = assert_python_ok('-Sc', code)
        self.assertEqual(len(out), 8)
        self.assertNotEqual(out[0:4], out[4:8])
        rc, out2, err2 = assert_python_ok('-Sc', code)
        self.assertEqual(len(out2), 8)
        self.assertNotEqual(out2, out)


@contextlib.contextmanager
def _execvpe_mockup(defpath=None):
    """
    Stubs out execv and execve functions when used as context manager.
    Records exec calls. The mock execv and execve functions always raise an
    exception as they would normally never return.
    """
    # A list of tuples containing (function name, first arg, args)
    # of calls to execv or execve that have been made.
    calls = []

    def mock_execv(name, *args):
        calls.append(('execv', name, args))
        raise RuntimeError("execv called")

    def mock_execve(name, *args):
        calls.append(('execve', name, args))
        raise OSError(errno.ENOTDIR, "execve called")

    try:
        orig_execv = os.execv
        orig_execve = os.execve
        orig_defpath = os.defpath
        os.execv = mock_execv
        os.execve = mock_execve
        if defpath is not None:
            os.defpath = defpath
        yield calls
    finally:
        os.execv = orig_execv
        os.execve = orig_execve
        os.defpath = orig_defpath


class ExecTests(unittest.TestCase):
    @unittest.skipIf(USING_LINUXTHREADS,
                     "avoid triggering a linuxthreads bug: see issue #4970")
    def test_execvpe_with_bad_program(self):
        self.assertRaises(OSError, os.execvpe, 'no such app-',
                          ['no such app-'], None)

    def test_execvpe_with_bad_arglist(self):
        self.assertRaises(ValueError, os.execvpe, 'notepad', [], None)

    @unittest.skipUnless(hasattr(os, '_execvpe'),
                         "No internal os._execvpe function to test.")
    def _test_internal_execvpe(self, test_type):
        program_path = os.sep + 'absolutepath'
        if test_type is bytes:
            program = b'executable'
            fullpath = os.path.join(os.fsencode(program_path), program)
            native_fullpath = fullpath
            arguments = [b'progname', 'arg1', 'arg2']
        else:
            program = 'executable'
            arguments = ['progname', 'arg1', 'arg2']
            fullpath = os.path.join(program_path, program)
            if os.name != "nt":
                native_fullpath = os.fsencode(fullpath)
            else:
                native_fullpath = fullpath
        env = {'spam': 'beans'}

        # test os._execvpe() with an absolute path
        with _execvpe_mockup() as calls:
            self.assertRaises(RuntimeError,
                os._execvpe, fullpath, arguments)
            self.assertEqual(len(calls), 1)
            self.assertEqual(calls[0], ('execv', fullpath, (arguments,)))

        # test os._execvpe() with a relative path:
        # os.get_exec_path() returns defpath
        with _execvpe_mockup(defpath=program_path) as calls:
            self.assertRaises(OSError,
                os._execvpe, program, arguments, env=env)
            self.assertEqual(len(calls), 1)
            self.assertSequenceEqual(calls[0],
                ('execve', native_fullpath, (arguments, env)))

        # test os._execvpe() with a relative path:
        # os.get_exec_path() reads the 'PATH' variable
        with _execvpe_mockup() as calls:
            env_path = env.copy()
            if test_type is bytes:
                env_path[b'PATH'] = program_path
            else:
                env_path['PATH'] = program_path
            self.assertRaises(OSError,
                os._execvpe, program, arguments, env=env_path)
            self.assertEqual(len(calls), 1)
            self.assertSequenceEqual(calls[0],
                ('execve', native_fullpath, (arguments, env_path)))

    def test_internal_execvpe_str(self):
        self._test_internal_execvpe(str)
        if os.name != "nt":
            self._test_internal_execvpe(bytes)


@unittest.skipUnless(sys.platform == "win32", "Win32 specific tests")
class Win32ErrorTests(unittest.TestCase):
    def setUp(self):
        try:
            os.stat(support.TESTFN)
        except FileNotFoundError:
            exists = False
        except OSError as exc:
            exists = True
            self.fail("file %s must not exist; os.stat failed with %s"
                      % (support.TESTFN, exc))
        else:
            self.fail("file %s must not exist" % support.TESTFN)

    def test_rename(self):
        self.assertRaises(OSError, os.rename, support.TESTFN, support.TESTFN+".bak")

    def test_remove(self):
        self.assertRaises(OSError, os.remove, support.TESTFN)

    def test_chdir(self):
        self.assertRaises(OSError, os.chdir, support.TESTFN)

    def test_mkdir(self):
        self.addCleanup(support.unlink, support.TESTFN)

        with open(support.TESTFN, "x") as f:
            self.assertRaises(OSError, os.mkdir, support.TESTFN)

    def test_utime(self):
        self.assertRaises(OSError, os.utime, support.TESTFN, None)

    def test_chmod(self):
        self.assertRaises(OSError, os.chmod, support.TESTFN, 0)


class TestInvalidFD(unittest.TestCase):
    singles = ["fchdir", "dup", "fdopen", "fdatasync", "fstat",
               "fstatvfs", "fsync", "tcgetpgrp", "ttyname"]
    #singles.append("close")
    #We omit close because it doesn't raise an exception on some platforms
    def get_single(f):
        def helper(self):
            if  hasattr(os, f):
                self.check(getattr(os, f))
        return helper
    for f in singles:
        locals()["test_"+f] = get_single(f)

    def check(self, f, *args):
        try:
            f(support.make_bad_fd(), *args)
        except OSError as e:
            self.assertEqual(e.errno, errno.EBADF)
        else:
            self.fail("%r didn't raise an OSError with a bad file descriptor"
                      % f)

    @unittest.skipUnless(hasattr(os, 'isatty'), 'test needs os.isatty()')
    def test_isatty(self):
        self.assertEqual(os.isatty(support.make_bad_fd()), False)

    @unittest.skipUnless(hasattr(os, 'closerange'), 'test needs os.closerange()')
    def test_closerange(self):
        fd = support.make_bad_fd()
        # Make sure none of the descriptors we are about to close are
        # currently valid (issue 6542).
        for i in range(10):
            try: os.fstat(fd+i)
            except OSError:
                pass
            else:
                break
        if i < 2:
            raise unittest.SkipTest(
                "Unable to acquire a range of invalid file descriptors")
        self.assertEqual(os.closerange(fd, fd + i-1), None)

    @unittest.skipUnless(hasattr(os, 'dup2'), 'test needs os.dup2()')
    def test_dup2(self):
        self.check(os.dup2, 20)

    @unittest.skipUnless(hasattr(os, 'fchmod'), 'test needs os.fchmod()')
    def test_fchmod(self):
        self.check(os.fchmod, 0)

    @unittest.skipUnless(hasattr(os, 'fchown'), 'test needs os.fchown()')
    def test_fchown(self):
        self.check(os.fchown, -1, -1)

    @unittest.skipUnless(hasattr(os, 'fpathconf'), 'test needs os.fpathconf()')
    def test_fpathconf(self):
        self.check(os.pathconf, "PC_NAME_MAX")
        self.check(os.fpathconf, "PC_NAME_MAX")

    @unittest.skipUnless(hasattr(os, 'ftruncate'), 'test needs os.ftruncate()')
    def test_ftruncate(self):
        self.check(os.truncate, 0)
        self.check(os.ftruncate, 0)

    @unittest.skipUnless(hasattr(os, 'lseek'), 'test needs os.lseek()')
    def test_lseek(self):
        self.check(os.lseek, 0, 0)

    @unittest.skipUnless(hasattr(os, 'read'), 'test needs os.read()')
    def test_read(self):
        self.check(os.read, 1)

    @unittest.skipUnless(hasattr(os, 'readv'), 'test needs os.readv()')
    def test_readv(self):
        buf = bytearray(10)
        self.check(os.readv, [buf])

    @unittest.skipUnless(hasattr(os, 'tcsetpgrp'), 'test needs os.tcsetpgrp()')
    def test_tcsetpgrpt(self):
        self.check(os.tcsetpgrp, 0)

    @unittest.skipUnless(hasattr(os, 'write'), 'test needs os.write()')
    def test_write(self):
        self.check(os.write, b" ")

    @unittest.skipUnless(hasattr(os, 'writev'), 'test needs os.writev()')
    def test_writev(self):
        self.check(os.writev, [b'abc'])

    def test_inheritable(self):
        self.check(os.get_inheritable)
        self.check(os.set_inheritable, True)

    @unittest.skipUnless(hasattr(os, 'get_blocking'),
                         'needs os.get_blocking() and os.set_blocking()')
    def test_blocking(self):
        self.check(os.get_blocking)
        self.check(os.set_blocking, True)


class LinkTests(unittest.TestCase):
    def setUp(self):
        self.file1 = support.TESTFN
        self.file2 = os.path.join(support.TESTFN + "2")

    def tearDown(self):
        for file in (self.file1, self.file2):
            if os.path.exists(file):
                os.unlink(file)

    def _test_link(self, file1, file2):
        create_file(file1)

        os.link(file1, file2)
        with open(file1, "r") as f1, open(file2, "r") as f2:
            self.assertTrue(os.path.sameopenfile(f1.fileno(), f2.fileno()))

    def test_link(self):
        self._test_link(self.file1, self.file2)

    def test_link_bytes(self):
        self._test_link(bytes(self.file1, sys.getfilesystemencoding()),
                        bytes(self.file2, sys.getfilesystemencoding()))

    def test_unicode_name(self):
        try:
            os.fsencode("\xf1")
        except UnicodeError:
            raise unittest.SkipTest("Unable to encode for this platform.")

        self.file1 += "\xf1"
        self.file2 = self.file1 + "2"
        self._test_link(self.file1, self.file2)

@unittest.skipIf(sys.platform == "win32", "Posix specific tests")
class PosixUidGidTests(unittest.TestCase):
    @unittest.skipUnless(hasattr(os, 'setuid'), 'test needs os.setuid()')
    def test_setuid(self):
        if os.getuid() != 0:
            self.assertRaises(OSError, os.setuid, 0)
        self.assertRaises(OverflowError, os.setuid, 1<<32)

    @unittest.skipUnless(hasattr(os, 'setgid'), 'test needs os.setgid()')
    def test_setgid(self):
        if os.getuid() != 0 and not HAVE_WHEEL_GROUP:
            self.assertRaises(OSError, os.setgid, 0)
        self.assertRaises(OverflowError, os.setgid, 1<<32)

    @unittest.skipUnless(hasattr(os, 'seteuid'), 'test needs os.seteuid()')
    def test_seteuid(self):
        if os.getuid() != 0:
            self.assertRaises(OSError, os.seteuid, 0)
        self.assertRaises(OverflowError, os.seteuid, 1<<32)

    @unittest.skipUnless(hasattr(os, 'setegid'), 'test needs os.setegid()')
    def test_setegid(self):
        if os.getuid() != 0 and not HAVE_WHEEL_GROUP:
            self.assertRaises(OSError, os.setegid, 0)
        self.assertRaises(OverflowError, os.setegid, 1<<32)

    @unittest.skipUnless(hasattr(os, 'setreuid'), 'test needs os.setreuid()')
    def test_setreuid(self):
        if os.getuid() != 0:
            self.assertRaises(OSError, os.setreuid, 0, 0)
        self.assertRaises(OverflowError, os.setreuid, 1<<32, 0)
        self.assertRaises(OverflowError, os.setreuid, 0, 1<<32)

    @unittest.skipUnless(hasattr(os, 'setreuid'), 'test needs os.setreuid()')
    def test_setreuid_neg1(self):
        # Needs to accept -1.  We run this in a subprocess to avoid
        # altering the test runner's process state (issue8045).
        subprocess.check_call([
                sys.executable, '-c',
                'import os,sys;os.setreuid(-1,-1);sys.exit(0)'])

    @unittest.skipUnless(hasattr(os, 'setregid'), 'test needs os.setregid()')
    def test_setregid(self):
        if os.getuid() != 0 and not HAVE_WHEEL_GROUP:
            self.assertRaises(OSError, os.setregid, 0, 0)
        self.assertRaises(OverflowError, os.setregid, 1<<32, 0)
        self.assertRaises(OverflowError, os.setregid, 0, 1<<32)

    @unittest.skipUnless(hasattr(os, 'setregid'), 'test needs os.setregid()')
    def test_setregid_neg1(self):
        # Needs to accept -1.  We run this in a subprocess to avoid
        # altering the test runner's process state (issue8045).
        subprocess.check_call([
                sys.executable, '-c',
                'import os,sys;os.setregid(-1,-1);sys.exit(0)'])

@unittest.skipIf(sys.platform == "win32", "Posix specific tests")
class Pep383Tests(unittest.TestCase):
    def setUp(self):
        if support.TESTFN_UNENCODABLE:
            self.dir = support.TESTFN_UNENCODABLE
        elif support.TESTFN_NONASCII:
            self.dir = support.TESTFN_NONASCII
        else:
            self.dir = support.TESTFN
        self.bdir = os.fsencode(self.dir)

        bytesfn = []
        def add_filename(fn):
            try:
                fn = os.fsencode(fn)
            except UnicodeEncodeError:
                return
            bytesfn.append(fn)
        add_filename(support.TESTFN_UNICODE)
        if support.TESTFN_UNENCODABLE:
            add_filename(support.TESTFN_UNENCODABLE)
        if support.TESTFN_NONASCII:
            add_filename(support.TESTFN_NONASCII)
        if not bytesfn:
            self.skipTest("couldn't create any non-ascii filename")

        self.unicodefn = set()
        os.mkdir(self.dir)
        try:
            for fn in bytesfn:
                support.create_empty_file(os.path.join(self.bdir, fn))
                fn = os.fsdecode(fn)
                if fn in self.unicodefn:
                    raise ValueError("duplicate filename")
                self.unicodefn.add(fn)
        except:
            shutil.rmtree(self.dir)
            raise

    def tearDown(self):
        shutil.rmtree(self.dir)

    def test_listdir(self):
        expected = self.unicodefn
        found = set(os.listdir(self.dir))
        self.assertEqual(found, expected)
        # test listdir without arguments
        current_directory = os.getcwd()
        try:
            os.chdir(os.sep)
            self.assertEqual(set(os.listdir()), set(os.listdir(os.sep)))
        finally:
            os.chdir(current_directory)

    def test_open(self):
        for fn in self.unicodefn:
            f = open(os.path.join(self.dir, fn), 'rb')
            f.close()

    @unittest.skipUnless(hasattr(os, 'statvfs'),
                            "need os.statvfs()")
    def test_statvfs(self):
        # issue #9645
        for fn in self.unicodefn:
            # should not fail with file not found error
            fullname = os.path.join(self.dir, fn)
            os.statvfs(fullname)

    def test_stat(self):
        for fn in self.unicodefn:
            os.stat(os.path.join(self.dir, fn))

@unittest.skipUnless(sys.platform == "win32", "Win32 specific tests")
class Win32KillTests(unittest.TestCase):
    def _kill(self, sig):
        # Start sys.executable as a subprocess and communicate from the
        # subprocess to the parent that the interpreter is ready. When it
        # becomes ready, send *sig* via os.kill to the subprocess and check
        # that the return code is equal to *sig*.
        import ctypes
        from ctypes import wintypes
        import msvcrt

        # Since we can't access the contents of the process' stdout until the
        # process has exited, use PeekNamedPipe to see what's inside stdout
        # without waiting. This is done so we can tell that the interpreter
        # is started and running at a point where it could handle a signal.
        PeekNamedPipe = ctypes.windll.kernel32.PeekNamedPipe
        PeekNamedPipe.restype = wintypes.BOOL
        PeekNamedPipe.argtypes = (wintypes.HANDLE, # Pipe handle
                                  ctypes.POINTER(ctypes.c_char), # stdout buf
                                  wintypes.DWORD, # Buffer size
                                  ctypes.POINTER(wintypes.DWORD), # bytes read
                                  ctypes.POINTER(wintypes.DWORD), # bytes avail
                                  ctypes.POINTER(wintypes.DWORD)) # bytes left
        msg = "running"
        proc = subprocess.Popen([sys.executable, "-c",
                                 "import sys;"
                                 "sys.stdout.write('{}');"
                                 "sys.stdout.flush();"
                                 "input()".format(msg)],
                                stdout=subprocess.PIPE,
                                stderr=subprocess.PIPE,
                                stdin=subprocess.PIPE)
        self.addCleanup(proc.stdout.close)
        self.addCleanup(proc.stderr.close)
        self.addCleanup(proc.stdin.close)

        count, max = 0, 100
        while count < max and proc.poll() is None:
            # Create a string buffer to store the result of stdout from the pipe
            buf = ctypes.create_string_buffer(len(msg))
            # Obtain the text currently in proc.stdout
            # Bytes read/avail/left are left as NULL and unused
            rslt = PeekNamedPipe(msvcrt.get_osfhandle(proc.stdout.fileno()),
                                 buf, ctypes.sizeof(buf), None, None, None)
            self.assertNotEqual(rslt, 0, "PeekNamedPipe failed")
            if buf.value:
                self.assertEqual(msg, buf.value.decode())
                break
            time.sleep(0.1)
            count += 1
        else:
            self.fail("Did not receive communication from the subprocess")

        os.kill(proc.pid, sig)
        self.assertEqual(proc.wait(), sig)

    def test_kill_sigterm(self):
        # SIGTERM doesn't mean anything special, but make sure it works
        self._kill(signal.SIGTERM)

    def test_kill_int(self):
        # os.kill on Windows can take an int which gets set as the exit code
        self._kill(100)

    def _kill_with_event(self, event, name):
        tagname = "test_os_%s" % uuid.uuid1()
        m = mmap.mmap(-1, 1, tagname)
        m[0] = 0
        # Run a script which has console control handling enabled.
        proc = subprocess.Popen([sys.executable,
                   os.path.join(os.path.dirname(__file__),
                                "win_console_handler.py"), tagname],
                   creationflags=subprocess.CREATE_NEW_PROCESS_GROUP)
        # Let the interpreter startup before we send signals. See #3137.
        count, max = 0, 100
        while count < max and proc.poll() is None:
            if m[0] == 1:
                break
            time.sleep(0.1)
            count += 1
        else:
            # Forcefully kill the process if we weren't able to signal it.
            os.kill(proc.pid, signal.SIGINT)
            self.fail("Subprocess didn't finish initialization")
        os.kill(proc.pid, event)
        # proc.send_signal(event) could also be done here.
        # Allow time for the signal to be passed and the process to exit.
        time.sleep(0.5)
        if not proc.poll():
            # Forcefully kill the process if we weren't able to signal it.
            os.kill(proc.pid, signal.SIGINT)
            self.fail("subprocess did not stop on {}".format(name))

    @unittest.skip("subprocesses aren't inheriting Ctrl+C property")
    def test_CTRL_C_EVENT(self):
        from ctypes import wintypes
        import ctypes

        # Make a NULL value by creating a pointer with no argument.
        NULL = ctypes.POINTER(ctypes.c_int)()
        SetConsoleCtrlHandler = ctypes.windll.kernel32.SetConsoleCtrlHandler
        SetConsoleCtrlHandler.argtypes = (ctypes.POINTER(ctypes.c_int),
                                          wintypes.BOOL)
        SetConsoleCtrlHandler.restype = wintypes.BOOL

        # Calling this with NULL and FALSE causes the calling process to
        # handle Ctrl+C, rather than ignore it. This property is inherited
        # by subprocesses.
        SetConsoleCtrlHandler(NULL, 0)

        self._kill_with_event(signal.CTRL_C_EVENT, "CTRL_C_EVENT")

    def test_CTRL_BREAK_EVENT(self):
        self._kill_with_event(signal.CTRL_BREAK_EVENT, "CTRL_BREAK_EVENT")


@unittest.skipUnless(sys.platform == "win32", "Win32 specific tests")
class Win32ListdirTests(unittest.TestCase):
    """Test listdir on Windows."""

    def setUp(self):
        self.created_paths = []
        for i in range(2):
            dir_name = 'SUB%d' % i
            dir_path = os.path.join(support.TESTFN, dir_name)
            file_name = 'FILE%d' % i
            file_path = os.path.join(support.TESTFN, file_name)
            os.makedirs(dir_path)
            with open(file_path, 'w') as f:
                f.write("I'm %s and proud of it. Blame test_os.\n" % file_path)
            self.created_paths.extend([dir_name, file_name])
        self.created_paths.sort()

    def tearDown(self):
        shutil.rmtree(support.TESTFN)

    def test_listdir_no_extended_path(self):
        """Test when the path is not an "extended" path."""
        # unicode
        self.assertEqual(
                sorted(os.listdir(support.TESTFN)),
                self.created_paths)

        # bytes
        self.assertEqual(
                sorted(os.listdir(os.fsencode(support.TESTFN))),
                [os.fsencode(path) for path in self.created_paths])

    def test_listdir_extended_path(self):
        """Test when the path starts with '\\\\?\\'."""
        # See: http://msdn.microsoft.com/en-us/library/windows/desktop/aa365247(v=vs.85).aspx#maxpath
        # unicode
        path = '\\\\?\\' + os.path.abspath(support.TESTFN)
        self.assertEqual(
                sorted(os.listdir(path)),
                self.created_paths)

        # bytes
        path = b'\\\\?\\' + os.fsencode(os.path.abspath(support.TESTFN))
        self.assertEqual(
                sorted(os.listdir(path)),
                [os.fsencode(path) for path in self.created_paths])


@unittest.skipUnless(sys.platform == "win32", "Win32 specific tests")
@support.skip_unless_symlink
class Win32SymlinkTests(unittest.TestCase):
    filelink = 'filelinktest'
    filelink_target = os.path.abspath(__file__)
    dirlink = 'dirlinktest'
    dirlink_target = os.path.dirname(filelink_target)
    missing_link = 'missing link'

    def setUp(self):
        assert os.path.exists(self.dirlink_target)
        assert os.path.exists(self.filelink_target)
        assert not os.path.exists(self.dirlink)
        assert not os.path.exists(self.filelink)
        assert not os.path.exists(self.missing_link)

    def tearDown(self):
        if os.path.exists(self.filelink):
            os.remove(self.filelink)
        if os.path.exists(self.dirlink):
            os.rmdir(self.dirlink)
        if os.path.lexists(self.missing_link):
            os.remove(self.missing_link)

    def test_directory_link(self):
        os.symlink(self.dirlink_target, self.dirlink)
        self.assertTrue(os.path.exists(self.dirlink))
        self.assertTrue(os.path.isdir(self.dirlink))
        self.assertTrue(os.path.islink(self.dirlink))
        self.check_stat(self.dirlink, self.dirlink_target)

    def test_file_link(self):
        os.symlink(self.filelink_target, self.filelink)
        self.assertTrue(os.path.exists(self.filelink))
        self.assertTrue(os.path.isfile(self.filelink))
        self.assertTrue(os.path.islink(self.filelink))
        self.check_stat(self.filelink, self.filelink_target)

    def _create_missing_dir_link(self):
        'Create a "directory" link to a non-existent target'
        linkname = self.missing_link
        if os.path.lexists(linkname):
            os.remove(linkname)
        target = r'c:\\target does not exist.29r3c740'
        assert not os.path.exists(target)
        target_is_dir = True
        os.symlink(target, linkname, target_is_dir)

    def test_remove_directory_link_to_missing_target(self):
        self._create_missing_dir_link()
        # For compatibility with Unix, os.remove will check the
        #  directory status and call RemoveDirectory if the symlink
        #  was created with target_is_dir==True.
        os.remove(self.missing_link)

    @unittest.skip("currently fails; consider for improvement")
    def test_isdir_on_directory_link_to_missing_target(self):
        self._create_missing_dir_link()
        # consider having isdir return true for directory links
        self.assertTrue(os.path.isdir(self.missing_link))

    @unittest.skip("currently fails; consider for improvement")
    def test_rmdir_on_directory_link_to_missing_target(self):
        self._create_missing_dir_link()
        # consider allowing rmdir to remove directory links
        os.rmdir(self.missing_link)

    def check_stat(self, link, target):
        self.assertEqual(os.stat(link), os.stat(target))
        self.assertNotEqual(os.lstat(link), os.stat(link))

        bytes_link = os.fsencode(link)
        self.assertEqual(os.stat(bytes_link), os.stat(target))
        self.assertNotEqual(os.lstat(bytes_link), os.stat(bytes_link))

    def test_12084(self):
        level1 = os.path.abspath(support.TESTFN)
        level2 = os.path.join(level1, "level2")
        level3 = os.path.join(level2, "level3")
        self.addCleanup(support.rmtree, level1)

        os.mkdir(level1)
        os.mkdir(level2)
        os.mkdir(level3)

        file1 = os.path.abspath(os.path.join(level1, "file1"))
        create_file(file1)

        orig_dir = os.getcwd()
        try:
            os.chdir(level2)
            link = os.path.join(level2, "link")
            os.symlink(os.path.relpath(file1), "link")
            self.assertIn("link", os.listdir(os.getcwd()))

            # Check os.stat calls from the same dir as the link
            self.assertEqual(os.stat(file1), os.stat("link"))

            # Check os.stat calls from a dir below the link
            os.chdir(level1)
            self.assertEqual(os.stat(file1),
                             os.stat(os.path.relpath(link)))

            # Check os.stat calls from a dir above the link
            os.chdir(level3)
            self.assertEqual(os.stat(file1),
                             os.stat(os.path.relpath(link)))
        finally:
            os.chdir(orig_dir)


@unittest.skipUnless(sys.platform == "win32", "Win32 specific tests")
class Win32JunctionTests(unittest.TestCase):
    junction = 'junctiontest'
    junction_target = os.path.dirname(os.path.abspath(__file__))

    def setUp(self):
        assert os.path.exists(self.junction_target)
        assert not os.path.exists(self.junction)

    def tearDown(self):
        if os.path.exists(self.junction):
            # os.rmdir delegates to Windows' RemoveDirectoryW,
            # which removes junction points safely.
            os.rmdir(self.junction)

    def test_create_junction(self):
        _winapi.CreateJunction(self.junction_target, self.junction)
        self.assertTrue(os.path.exists(self.junction))
        self.assertTrue(os.path.isdir(self.junction))

        # Junctions are not recognized as links.
        self.assertFalse(os.path.islink(self.junction))

    def test_unlink_removes_junction(self):
        _winapi.CreateJunction(self.junction_target, self.junction)
        self.assertTrue(os.path.exists(self.junction))

        os.unlink(self.junction)
        self.assertFalse(os.path.exists(self.junction))


@support.skip_unless_symlink
class NonLocalSymlinkTests(unittest.TestCase):

    def setUp(self):
        r"""
        Create this structure:

        base
         \___ some_dir
        """
        os.makedirs('base/some_dir')

    def tearDown(self):
        shutil.rmtree('base')

    def test_directory_link_nonlocal(self):
        """
        The symlink target should resolve relative to the link, not relative
        to the current directory.

        Then, link base/some_link -> base/some_dir and ensure that some_link
        is resolved as a directory.

        In issue13772, it was discovered that directory detection failed if
        the symlink target was not specified relative to the current
        directory, which was a defect in the implementation.
        """
        src = os.path.join('base', 'some_link')
        os.symlink('some_dir', src)
        assert os.path.isdir(src)


class FSEncodingTests(unittest.TestCase):
    def test_nop(self):
        self.assertEqual(os.fsencode(b'abc\xff'), b'abc\xff')
        self.assertEqual(os.fsdecode('abc\u0141'), 'abc\u0141')

    def test_identity(self):
        # assert fsdecode(fsencode(x)) == x
        for fn in ('unicode\u0141', 'latin\xe9', 'ascii'):
            try:
                bytesfn = os.fsencode(fn)
            except UnicodeEncodeError:
                continue
            self.assertEqual(os.fsdecode(bytesfn), fn)



class DeviceEncodingTests(unittest.TestCase):

    def test_bad_fd(self):
        # Return None when an fd doesn't actually exist.
        self.assertIsNone(os.device_encoding(123456))

    @unittest.skipUnless(os.isatty(0) and (sys.platform.startswith('win') or
            (hasattr(locale, 'nl_langinfo') and hasattr(locale, 'CODESET'))),
            'test requires a tty and either Windows or nl_langinfo(CODESET)')
    def test_device_encoding(self):
        encoding = os.device_encoding(0)
        self.assertIsNotNone(encoding)
        self.assertTrue(codecs.lookup(encoding))


class PidTests(unittest.TestCase):
    @unittest.skipUnless(hasattr(os, 'getppid'), "test needs os.getppid")
    def test_getppid(self):
        p = subprocess.Popen([sys.executable, '-c',
                              'import os; print(os.getppid())'],
                             stdout=subprocess.PIPE)
        stdout, _ = p.communicate()
        # We are the parent of our subprocess
        self.assertEqual(int(stdout), os.getpid())

    def test_waitpid(self):
        args = [sys.executable, '-c', 'pass']
        # Add an implicit test for PyUnicode_FSConverter().
        pid = os.spawnv(os.P_NOWAIT, _PathLike(args[0]), args)
        status = os.waitpid(pid, 0)
        self.assertEqual(status, (pid, 0))


class SpawnTests(unittest.TestCase):
    def create_args(self, *, with_env=False, use_bytes=False):
        self.exitcode = 17

        filename = support.TESTFN
        self.addCleanup(support.unlink, filename)

        if not with_env:
            code = 'import sys; sys.exit(%s)' % self.exitcode
        else:
            self.env = dict(os.environ)
            # create an unique key
            self.key = str(uuid.uuid4())
            self.env[self.key] = self.key
            # read the variable from os.environ to check that it exists
            code = ('import sys, os; magic = os.environ[%r]; sys.exit(%s)'
                    % (self.key, self.exitcode))

        with open(filename, "w") as fp:
            fp.write(code)

        args = [sys.executable, filename]
        if use_bytes:
            args = [os.fsencode(a) for a in args]
            self.env = {os.fsencode(k): os.fsencode(v)
                        for k, v in self.env.items()}

        return args

    @requires_os_func('spawnl')
    def test_spawnl(self):
        args = self.create_args()
        exitcode = os.spawnl(os.P_WAIT, args[0], *args)
        self.assertEqual(exitcode, self.exitcode)

    @requires_os_func('spawnle')
    def test_spawnle(self):
        args = self.create_args(with_env=True)
        exitcode = os.spawnle(os.P_WAIT, args[0], *args, self.env)
        self.assertEqual(exitcode, self.exitcode)

    @requires_os_func('spawnlp')
    def test_spawnlp(self):
        args = self.create_args()
        exitcode = os.spawnlp(os.P_WAIT, args[0], *args)
        self.assertEqual(exitcode, self.exitcode)

    @requires_os_func('spawnlpe')
    def test_spawnlpe(self):
        args = self.create_args(with_env=True)
        exitcode = os.spawnlpe(os.P_WAIT, args[0], *args, self.env)
        self.assertEqual(exitcode, self.exitcode)

    @requires_os_func('spawnv')
    def test_spawnv(self):
        args = self.create_args()
        exitcode = os.spawnv(os.P_WAIT, args[0], args)
        self.assertEqual(exitcode, self.exitcode)

    @requires_os_func('spawnve')
    def test_spawnve(self):
        args = self.create_args(with_env=True)
        exitcode = os.spawnve(os.P_WAIT, args[0], args, self.env)
        self.assertEqual(exitcode, self.exitcode)

    @requires_os_func('spawnvp')
    def test_spawnvp(self):
        args = self.create_args()
        exitcode = os.spawnvp(os.P_WAIT, args[0], args)
        self.assertEqual(exitcode, self.exitcode)

    @requires_os_func('spawnvpe')
    def test_spawnvpe(self):
        args = self.create_args(with_env=True)
        exitcode = os.spawnvpe(os.P_WAIT, args[0], args, self.env)
        self.assertEqual(exitcode, self.exitcode)

    @requires_os_func('spawnv')
    def test_nowait(self):
        args = self.create_args()
        pid = os.spawnv(os.P_NOWAIT, args[0], args)
        result = os.waitpid(pid, 0)
        self.assertEqual(result[0], pid)
        status = result[1]
        if hasattr(os, 'WIFEXITED'):
            self.assertTrue(os.WIFEXITED(status))
            self.assertEqual(os.WEXITSTATUS(status), self.exitcode)
        else:
            self.assertEqual(status, self.exitcode << 8)

    @requires_os_func('spawnve')
    def test_spawnve_bytes(self):
        # Test bytes handling in parse_arglist and parse_envlist (#28114)
        args = self.create_args(with_env=True, use_bytes=True)
        exitcode = os.spawnve(os.P_WAIT, args[0], args, self.env)
        self.assertEqual(exitcode, self.exitcode)


# The introduction of this TestCase caused at least two different errors on
# *nix buildbots. Temporarily skip this to let the buildbots move along.
@unittest.skip("Skip due to platform/environment differences on *NIX buildbots")
@unittest.skipUnless(hasattr(os, 'getlogin'), "test needs os.getlogin")
class LoginTests(unittest.TestCase):
    def test_getlogin(self):
        user_name = os.getlogin()
        self.assertNotEqual(len(user_name), 0)


@unittest.skipUnless(hasattr(os, 'getpriority') and hasattr(os, 'setpriority'),
                     "needs os.getpriority and os.setpriority")
class ProgramPriorityTests(unittest.TestCase):
    """Tests for os.getpriority() and os.setpriority()."""

    def test_set_get_priority(self):

        base = os.getpriority(os.PRIO_PROCESS, os.getpid())
        os.setpriority(os.PRIO_PROCESS, os.getpid(), base + 1)
        try:
            new_prio = os.getpriority(os.PRIO_PROCESS, os.getpid())
            if base >= 19 and new_prio <= 19:
                raise unittest.SkipTest("unable to reliably test setpriority "
                                        "at current nice level of %s" % base)
            else:
                self.assertEqual(new_prio, base + 1)
        finally:
            try:
                os.setpriority(os.PRIO_PROCESS, os.getpid(), base)
            except OSError as err:
                if err.errno != errno.EACCES:
                    raise


if threading is not None:
    class SendfileTestServer(asyncore.dispatcher, threading.Thread):

        class Handler(asynchat.async_chat):

            def __init__(self, conn):
                asynchat.async_chat.__init__(self, conn)
                self.in_buffer = []
                self.closed = False
                self.push(b"220 ready\r\n")

            def handle_read(self):
                data = self.recv(4096)
                self.in_buffer.append(data)

            def get_data(self):
                return b''.join(self.in_buffer)

            def handle_close(self):
                self.close()
                self.closed = True

            def handle_error(self):
                raise

        def __init__(self, address):
            threading.Thread.__init__(self)
            asyncore.dispatcher.__init__(self)
            self.create_socket(socket.AF_INET, socket.SOCK_STREAM)
            self.bind(address)
            self.listen(5)
            self.host, self.port = self.socket.getsockname()[:2]
            self.handler_instance = None
            self._active = False
            self._active_lock = threading.Lock()

        # --- public API

        @property
        def running(self):
            return self._active

        def start(self):
            assert not self.running
            self.__flag = threading.Event()
            threading.Thread.start(self)
            self.__flag.wait()

        def stop(self):
            assert self.running
            self._active = False
            self.join()

        def wait(self):
            # wait for handler connection to be closed, then stop the server
            while not getattr(self.handler_instance, "closed", False):
                time.sleep(0.001)
            self.stop()

        # --- internals

        def run(self):
            self._active = True
            self.__flag.set()
            while self._active and asyncore.socket_map:
                self._active_lock.acquire()
                asyncore.loop(timeout=0.001, count=1)
                self._active_lock.release()
            asyncore.close_all()

        def handle_accept(self):
            conn, addr = self.accept()
            self.handler_instance = self.Handler(conn)

        def handle_connect(self):
            self.close()
        handle_read = handle_connect

        def writable(self):
            return 0

        def handle_error(self):
            raise


@unittest.skipUnless(threading is not None, "test needs threading module")
@unittest.skipUnless(hasattr(os, 'sendfile'), "test needs os.sendfile()")
class TestSendfile(unittest.TestCase):

    DATA = b"12345abcde" * 16 * 1024  # 160 KB
    SUPPORT_HEADERS_TRAILERS = not sys.platform.startswith("linux") and \
                               not sys.platform.startswith("solaris") and \
                               not sys.platform.startswith("sunos")
    requires_headers_trailers = unittest.skipUnless(SUPPORT_HEADERS_TRAILERS,
            'requires headers and trailers support')

    @classmethod
    def setUpClass(cls):
        cls.key = support.threading_setup()
        create_file(support.TESTFN, cls.DATA)

    @classmethod
    def tearDownClass(cls):
        support.threading_cleanup(*cls.key)
        support.unlink(support.TESTFN)

    def setUp(self):
        self.server = SendfileTestServer((support.HOST, 0))
        self.server.start()
        self.client = socket.socket()
        self.client.connect((self.server.host, self.server.port))
        self.client.settimeout(1)
        # synchronize by waiting for "220 ready" response
        self.client.recv(1024)
        self.sockno = self.client.fileno()
        self.file = open(support.TESTFN, 'rb')
        self.fileno = self.file.fileno()

    def tearDown(self):
        self.file.close()
        self.client.close()
        if self.server.running:
            self.server.stop()

    def sendfile_wrapper(self, sock, file, offset, nbytes, headers=[], trailers=[]):
        """A higher level wrapper representing how an application is
        supposed to use sendfile().
        """
        while 1:
            try:
                if self.SUPPORT_HEADERS_TRAILERS:
                    return os.sendfile(sock, file, offset, nbytes, headers,
                                       trailers)
                else:
                    return os.sendfile(sock, file, offset, nbytes)
            except OSError as err:
                if err.errno == errno.ECONNRESET:
                    # disconnected
                    raise
                elif err.errno in (errno.EAGAIN, errno.EBUSY):
                    # we have to retry send data
                    continue
                else:
                    raise

    def test_send_whole_file(self):
        # normal send
        total_sent = 0
        offset = 0
        nbytes = 4096
        while total_sent < len(self.DATA):
            sent = self.sendfile_wrapper(self.sockno, self.fileno, offset, nbytes)
            if sent == 0:
                break
            offset += sent
            total_sent += sent
            self.assertTrue(sent <= nbytes)
            self.assertEqual(offset, total_sent)

        self.assertEqual(total_sent, len(self.DATA))
        self.client.shutdown(socket.SHUT_RDWR)
        self.client.close()
        self.server.wait()
        data = self.server.handler_instance.get_data()
        self.assertEqual(len(data), len(self.DATA))
        self.assertEqual(data, self.DATA)

    def test_send_at_certain_offset(self):
        # start sending a file at a certain offset
        total_sent = 0
        offset = len(self.DATA) // 2
        must_send = len(self.DATA) - offset
        nbytes = 4096
        while total_sent < must_send:
            sent = self.sendfile_wrapper(self.sockno, self.fileno, offset, nbytes)
            if sent == 0:
                break
            offset += sent
            total_sent += sent
            self.assertTrue(sent <= nbytes)

        self.client.shutdown(socket.SHUT_RDWR)
        self.client.close()
        self.server.wait()
        data = self.server.handler_instance.get_data()
        expected = self.DATA[len(self.DATA) // 2:]
        self.assertEqual(total_sent, len(expected))
        self.assertEqual(len(data), len(expected))
        self.assertEqual(data, expected)

    def test_offset_overflow(self):
        # specify an offset > file size
        offset = len(self.DATA) + 4096
        try:
            sent = os.sendfile(self.sockno, self.fileno, offset, 4096)
        except OSError as e:
            # Solaris can raise EINVAL if offset >= file length, ignore.
            if e.errno != errno.EINVAL:
                raise
        else:
            self.assertEqual(sent, 0)
        self.client.shutdown(socket.SHUT_RDWR)
        self.client.close()
        self.server.wait()
        data = self.server.handler_instance.get_data()
        self.assertEqual(data, b'')

    def test_invalid_offset(self):
        with self.assertRaises(OSError) as cm:
            os.sendfile(self.sockno, self.fileno, -1, 4096)
        self.assertEqual(cm.exception.errno, errno.EINVAL)

    def test_keywords(self):
        # Keyword arguments should be supported
        os.sendfile(out=self.sockno, offset=0, count=4096,
            **{'in': self.fileno})
        if self.SUPPORT_HEADERS_TRAILERS:
            os.sendfile(self.sockno, self.fileno, offset=0, count=4096,
                headers=(), trailers=(), flags=0)

    # --- headers / trailers tests

    @requires_headers_trailers
    def test_headers(self):
        total_sent = 0
        sent = os.sendfile(self.sockno, self.fileno, 0, 4096,
                            headers=[b"x" * 512])
        total_sent += sent
        offset = 4096
        nbytes = 4096
        while 1:
            sent = self.sendfile_wrapper(self.sockno, self.fileno,
                                                    offset, nbytes)
            if sent == 0:
                break
            total_sent += sent
            offset += sent

        expected_data = b"x" * 512 + self.DATA
        self.assertEqual(total_sent, len(expected_data))
        self.client.close()
        self.server.wait()
        data = self.server.handler_instance.get_data()
        self.assertEqual(hash(data), hash(expected_data))

    @requires_headers_trailers
    def test_trailers(self):
        TESTFN2 = support.TESTFN + "2"
        file_data = b"abcdef"

        self.addCleanup(support.unlink, TESTFN2)
        create_file(TESTFN2, file_data)

        with open(TESTFN2, 'rb') as f:
            os.sendfile(self.sockno, f.fileno(), 0, len(file_data),
                        trailers=[b"1234"])
            self.client.close()
            self.server.wait()
            data = self.server.handler_instance.get_data()
            self.assertEqual(data, b"abcdef1234")

    @requires_headers_trailers
    @unittest.skipUnless(hasattr(os, 'SF_NODISKIO'),
                         'test needs os.SF_NODISKIO')
    def test_flags(self):
        try:
            os.sendfile(self.sockno, self.fileno, 0, 4096,
                        flags=os.SF_NODISKIO)
        except OSError as err:
            if err.errno not in (errno.EBUSY, errno.EAGAIN):
                raise


def supports_extended_attributes():
    if not hasattr(os, "setxattr"):
        return False

    try:
        with open(support.TESTFN, "xb", 0) as fp:
            try:
                os.setxattr(fp.fileno(), b"user.test", b"")
            except OSError:
                return False
    finally:
        support.unlink(support.TESTFN)

    return True


@unittest.skipUnless(supports_extended_attributes(),
                     "no non-broken extended attribute support")
# Kernels < 2.6.39 don't respect setxattr flags.
@support.requires_linux_version(2, 6, 39)
class ExtendedAttributeTests(unittest.TestCase):

    def _check_xattrs_str(self, s, getxattr, setxattr, removexattr, listxattr, **kwargs):
        fn = support.TESTFN
        self.addCleanup(support.unlink, fn)
        create_file(fn)

        with self.assertRaises(OSError) as cm:
            getxattr(fn, s("user.test"), **kwargs)
        self.assertEqual(cm.exception.errno, errno.ENODATA)

        init_xattr = listxattr(fn)
        self.assertIsInstance(init_xattr, list)

        setxattr(fn, s("user.test"), b"", **kwargs)
        xattr = set(init_xattr)
        xattr.add("user.test")
        self.assertEqual(set(listxattr(fn)), xattr)
        self.assertEqual(getxattr(fn, b"user.test", **kwargs), b"")
        setxattr(fn, s("user.test"), b"hello", os.XATTR_REPLACE, **kwargs)
        self.assertEqual(getxattr(fn, b"user.test", **kwargs), b"hello")

        with self.assertRaises(OSError) as cm:
            setxattr(fn, s("user.test"), b"bye", os.XATTR_CREATE, **kwargs)
        self.assertEqual(cm.exception.errno, errno.EEXIST)

        with self.assertRaises(OSError) as cm:
            setxattr(fn, s("user.test2"), b"bye", os.XATTR_REPLACE, **kwargs)
        self.assertEqual(cm.exception.errno, errno.ENODATA)

        setxattr(fn, s("user.test2"), b"foo", os.XATTR_CREATE, **kwargs)
        xattr.add("user.test2")
        self.assertEqual(set(listxattr(fn)), xattr)
        removexattr(fn, s("user.test"), **kwargs)

        with self.assertRaises(OSError) as cm:
            getxattr(fn, s("user.test"), **kwargs)
        self.assertEqual(cm.exception.errno, errno.ENODATA)

        xattr.remove("user.test")
        self.assertEqual(set(listxattr(fn)), xattr)
        self.assertEqual(getxattr(fn, s("user.test2"), **kwargs), b"foo")
        setxattr(fn, s("user.test"), b"a"*1024, **kwargs)
        self.assertEqual(getxattr(fn, s("user.test"), **kwargs), b"a"*1024)
        removexattr(fn, s("user.test"), **kwargs)
        many = sorted("user.test{}".format(i) for i in range(100))
        for thing in many:
            setxattr(fn, thing, b"x", **kwargs)
        self.assertEqual(set(listxattr(fn)), set(init_xattr) | set(many))

    def _check_xattrs(self, *args, **kwargs):
        self._check_xattrs_str(str, *args, **kwargs)
        support.unlink(support.TESTFN)

        self._check_xattrs_str(os.fsencode, *args, **kwargs)
        support.unlink(support.TESTFN)

    def test_simple(self):
        self._check_xattrs(os.getxattr, os.setxattr, os.removexattr,
                           os.listxattr)

    def test_lpath(self):
        self._check_xattrs(os.getxattr, os.setxattr, os.removexattr,
                           os.listxattr, follow_symlinks=False)

    def test_fds(self):
        def getxattr(path, *args):
            with open(path, "rb") as fp:
                return os.getxattr(fp.fileno(), *args)
        def setxattr(path, *args):
            with open(path, "wb", 0) as fp:
                os.setxattr(fp.fileno(), *args)
        def removexattr(path, *args):
            with open(path, "wb", 0) as fp:
                os.removexattr(fp.fileno(), *args)
        def listxattr(path, *args):
            with open(path, "rb") as fp:
                return os.listxattr(fp.fileno(), *args)
        self._check_xattrs(getxattr, setxattr, removexattr, listxattr)


@unittest.skipUnless(hasattr(os, 'get_terminal_size'), "requires os.get_terminal_size")
class TermsizeTests(unittest.TestCase):
    def test_does_not_crash(self):
        """Check if get_terminal_size() returns a meaningful value.

        There's no easy portable way to actually check the size of the
        terminal, so let's check if it returns something sensible instead.
        """
        try:
            size = os.get_terminal_size()
        except OSError as e:
            if sys.platform == "win32" or e.errno in (errno.EINVAL, errno.ENOTTY):
                # Under win32 a generic OSError can be thrown if the
                # handle cannot be retrieved
                self.skipTest("failed to query terminal size")
            raise

        self.assertGreaterEqual(size.columns, 0)
        self.assertGreaterEqual(size.lines, 0)

    def test_stty_match(self):
        """Check if stty returns the same results

        stty actually tests stdin, so get_terminal_size is invoked on
        stdin explicitly. If stty succeeded, then get_terminal_size()
        should work too.
        """
        try:
            size = subprocess.check_output(['stty', 'size']).decode().split()
        except (FileNotFoundError, subprocess.CalledProcessError):
            self.skipTest("stty invocation failed")
        expected = (int(size[1]), int(size[0])) # reversed order

        try:
            actual = os.get_terminal_size(sys.__stdin__.fileno())
        except OSError as e:
            if sys.platform == "win32" or e.errno in (errno.EINVAL, errno.ENOTTY):
                # Under win32 a generic OSError can be thrown if the
                # handle cannot be retrieved
                self.skipTest("failed to query terminal size")
            raise
        self.assertEqual(expected, actual)


class OSErrorTests(unittest.TestCase):
    def setUp(self):
        class Str(str):
            pass

        self.bytes_filenames = []
        self.unicode_filenames = []
        if support.TESTFN_UNENCODABLE is not None:
            decoded = support.TESTFN_UNENCODABLE
        else:
            decoded = support.TESTFN
        self.unicode_filenames.append(decoded)
        self.unicode_filenames.append(Str(decoded))
        if support.TESTFN_UNDECODABLE is not None:
            encoded = support.TESTFN_UNDECODABLE
        else:
            encoded = os.fsencode(support.TESTFN)
        self.bytes_filenames.append(encoded)
        self.bytes_filenames.append(bytearray(encoded))
        self.bytes_filenames.append(memoryview(encoded))

        self.filenames = self.bytes_filenames + self.unicode_filenames

    def test_oserror_filename(self):
        funcs = [
            (self.filenames, os.chdir,),
            (self.filenames, os.chmod, 0o777),
            (self.filenames, os.lstat,),
            (self.filenames, os.open, os.O_RDONLY),
            (self.filenames, os.rmdir,),
            (self.filenames, os.stat,),
            (self.filenames, os.unlink,),
        ]
        if sys.platform == "win32":
            funcs.extend((
                (self.bytes_filenames, os.rename, b"dst"),
                (self.bytes_filenames, os.replace, b"dst"),
                (self.unicode_filenames, os.rename, "dst"),
                (self.unicode_filenames, os.replace, "dst"),
                (self.unicode_filenames, os.listdir, ),
            ))
        else:
            funcs.extend((
                (self.filenames, os.listdir,),
                (self.filenames, os.rename, "dst"),
                (self.filenames, os.replace, "dst"),
            ))
        if hasattr(os, "chown"):
            funcs.append((self.filenames, os.chown, 0, 0))
        if hasattr(os, "lchown"):
            funcs.append((self.filenames, os.lchown, 0, 0))
        if hasattr(os, "truncate"):
            funcs.append((self.filenames, os.truncate, 0))
        if hasattr(os, "chflags"):
            funcs.append((self.filenames, os.chflags, 0))
        if hasattr(os, "lchflags"):
            funcs.append((self.filenames, os.lchflags, 0))
        if hasattr(os, "chroot"):
            funcs.append((self.filenames, os.chroot,))
        if hasattr(os, "link"):
            if sys.platform == "win32":
                funcs.append((self.bytes_filenames, os.link, b"dst"))
                funcs.append((self.unicode_filenames, os.link, "dst"))
            else:
                funcs.append((self.filenames, os.link, "dst"))
        if hasattr(os, "listxattr"):
            funcs.extend((
                (self.filenames, os.listxattr,),
                (self.filenames, os.getxattr, "user.test"),
                (self.filenames, os.setxattr, "user.test", b'user'),
                (self.filenames, os.removexattr, "user.test"),
            ))
        if hasattr(os, "lchmod"):
            funcs.append((self.filenames, os.lchmod, 0o777))
        if hasattr(os, "readlink"):
            if sys.platform == "win32":
                funcs.append((self.unicode_filenames, os.readlink,))
            else:
                funcs.append((self.filenames, os.readlink,))


        for filenames, func, *func_args in funcs:
            for name in filenames:
                try:
                    if isinstance(name, (str, bytes)):
                        func(name, *func_args)
                    else:
                        with self.assertWarnsRegex(DeprecationWarning, 'should be'):
                            func(name, *func_args)
                except OSError as err:
                    self.assertIs(err.filename, name, str(func))
                except RuntimeError as err:
                    if sys.platform != 'win32':
                        raise

                    # issue27781: undecodable bytes currently raise RuntimeError
                    # by 3.6.0b4 this will become UnicodeDecodeError or nothing
                    self.assertIsInstance(err.__context__, UnicodeDecodeError)
                else:
                    self.fail("No exception thrown by {}".format(func))

class CPUCountTests(unittest.TestCase):
    def test_cpu_count(self):
        cpus = os.cpu_count()
        if cpus is not None:
            self.assertIsInstance(cpus, int)
            self.assertGreater(cpus, 0)
        else:
            self.skipTest("Could not determine the number of CPUs")


class FDInheritanceTests(unittest.TestCase):
    def test_get_set_inheritable(self):
        fd = os.open(__file__, os.O_RDONLY)
        self.addCleanup(os.close, fd)
        self.assertEqual(os.get_inheritable(fd), False)

        os.set_inheritable(fd, True)
        self.assertEqual(os.get_inheritable(fd), True)

    @unittest.skipIf(fcntl is None, "need fcntl")
    def test_get_inheritable_cloexec(self):
        fd = os.open(__file__, os.O_RDONLY)
        self.addCleanup(os.close, fd)
        self.assertEqual(os.get_inheritable(fd), False)

        # clear FD_CLOEXEC flag
        flags = fcntl.fcntl(fd, fcntl.F_GETFD)
        flags &= ~fcntl.FD_CLOEXEC
        fcntl.fcntl(fd, fcntl.F_SETFD, flags)

        self.assertEqual(os.get_inheritable(fd), True)

    @unittest.skipIf(fcntl is None, "need fcntl")
    def test_set_inheritable_cloexec(self):
        fd = os.open(__file__, os.O_RDONLY)
        self.addCleanup(os.close, fd)
        self.assertEqual(fcntl.fcntl(fd, fcntl.F_GETFD) & fcntl.FD_CLOEXEC,
                         fcntl.FD_CLOEXEC)

        os.set_inheritable(fd, True)
        self.assertEqual(fcntl.fcntl(fd, fcntl.F_GETFD) & fcntl.FD_CLOEXEC,
                         0)

    def test_open(self):
        fd = os.open(__file__, os.O_RDONLY)
        self.addCleanup(os.close, fd)
        self.assertEqual(os.get_inheritable(fd), False)

    @unittest.skipUnless(hasattr(os, 'pipe'), "need os.pipe()")
    def test_pipe(self):
        rfd, wfd = os.pipe()
        self.addCleanup(os.close, rfd)
        self.addCleanup(os.close, wfd)
        self.assertEqual(os.get_inheritable(rfd), False)
        self.assertEqual(os.get_inheritable(wfd), False)

    def test_dup(self):
        fd1 = os.open(__file__, os.O_RDONLY)
        self.addCleanup(os.close, fd1)

        fd2 = os.dup(fd1)
        self.addCleanup(os.close, fd2)
        self.assertEqual(os.get_inheritable(fd2), False)

    @unittest.skipUnless(hasattr(os, 'dup2'), "need os.dup2()")
    def test_dup2(self):
        fd = os.open(__file__, os.O_RDONLY)
        self.addCleanup(os.close, fd)

        # inheritable by default
        fd2 = os.open(__file__, os.O_RDONLY)
        try:
            os.dup2(fd, fd2)
            self.assertEqual(os.get_inheritable(fd2), True)
        finally:
            os.close(fd2)

        # force non-inheritable
        fd3 = os.open(__file__, os.O_RDONLY)
        try:
            os.dup2(fd, fd3, inheritable=False)
            self.assertEqual(os.get_inheritable(fd3), False)
        finally:
            os.close(fd3)

    @unittest.skipUnless(hasattr(os, 'openpty'), "need os.openpty()")
    def test_openpty(self):
        master_fd, slave_fd = os.openpty()
        self.addCleanup(os.close, master_fd)
        self.addCleanup(os.close, slave_fd)
        self.assertEqual(os.get_inheritable(master_fd), False)
        self.assertEqual(os.get_inheritable(slave_fd), False)


class PathTConverterTests(unittest.TestCase):
    # tuples of (function name, allows fd arguments, additional arguments to
    # function, cleanup function)
    functions = [
        ('stat', True, (), None),
        ('lstat', False, (), None),
        ('access', False, (os.F_OK,), None),
        ('chflags', False, (0,), None),
        ('lchflags', False, (0,), None),
        ('open', False, (0,), getattr(os, 'close', None)),
    ]

    def test_path_t_converter(self):
        str_filename = support.TESTFN
        if os.name == 'nt':
            bytes_fspath = bytes_filename = None
        else:
            bytes_filename = support.TESTFN.encode('ascii')
            bytes_fspath = _PathLike(bytes_filename)
        fd = os.open(_PathLike(str_filename), os.O_WRONLY|os.O_CREAT)
        self.addCleanup(support.unlink, support.TESTFN)
        self.addCleanup(os.close, fd)

        int_fspath = _PathLike(fd)
        str_fspath = _PathLike(str_filename)

        for name, allow_fd, extra_args, cleanup_fn in self.functions:
            with self.subTest(name=name):
                try:
                    fn = getattr(os, name)
                except AttributeError:
                    continue

                for path in (str_filename, bytes_filename, str_fspath,
                             bytes_fspath):
                    if path is None:
                        continue
                    with self.subTest(name=name, path=path):
                        result = fn(path, *extra_args)
                        if cleanup_fn is not None:
                            cleanup_fn(result)

                with self.assertRaisesRegex(
                        TypeError, 'should be string, bytes'):
                    fn(int_fspath, *extra_args)

                if allow_fd:
                    result = fn(fd, *extra_args)  # should not fail
                    if cleanup_fn is not None:
                        cleanup_fn(result)
                else:
                    with self.assertRaisesRegex(
                            TypeError,
                            'os.PathLike'):
                        fn(fd, *extra_args)


@unittest.skipUnless(hasattr(os, 'get_blocking'),
                     'needs os.get_blocking() and os.set_blocking()')
class BlockingTests(unittest.TestCase):
    def test_blocking(self):
        fd = os.open(__file__, os.O_RDONLY)
        self.addCleanup(os.close, fd)
        self.assertEqual(os.get_blocking(fd), True)

        os.set_blocking(fd, False)
        self.assertEqual(os.get_blocking(fd), False)

        os.set_blocking(fd, True)
        self.assertEqual(os.get_blocking(fd), True)



class ExportsTests(unittest.TestCase):
    def test_os_all(self):
        self.assertIn('open', os.__all__)
        self.assertIn('walk', os.__all__)


class TestScandir(unittest.TestCase):
    check_no_resource_warning = support.check_no_resource_warning

    def setUp(self):
        self.path = os.path.realpath(support.TESTFN)
        self.bytes_path = os.fsencode(self.path)
        self.addCleanup(support.rmtree, self.path)
        os.mkdir(self.path)

    def create_file(self, name="file.txt"):
        path = self.bytes_path if isinstance(name, bytes) else self.path
        filename = os.path.join(path, name)
        create_file(filename, b'python')
        return filename

    def get_entries(self, names):
        entries = dict((entry.name, entry)
                       for entry in os.scandir(self.path))
        self.assertEqual(sorted(entries.keys()), names)
        return entries

    def assert_stat_equal(self, stat1, stat2, skip_fields):
        if skip_fields:
            for attr in dir(stat1):
                if not attr.startswith("st_"):
                    continue
                if attr in ("st_dev", "st_ino", "st_nlink"):
                    continue
                self.assertEqual(getattr(stat1, attr),
                                 getattr(stat2, attr),
                                 (stat1, stat2, attr))
        else:
            self.assertEqual(stat1, stat2)

    def check_entry(self, entry, name, is_dir, is_file, is_symlink):
        self.assertIsInstance(entry, os.DirEntry)
        self.assertEqual(entry.name, name)
        self.assertEqual(entry.path, os.path.join(self.path, name))
        self.assertEqual(entry.inode(),
                         os.stat(entry.path, follow_symlinks=False).st_ino)

        entry_stat = os.stat(entry.path)
        self.assertEqual(entry.is_dir(),
                         stat.S_ISDIR(entry_stat.st_mode))
        self.assertEqual(entry.is_file(),
                         stat.S_ISREG(entry_stat.st_mode))
        self.assertEqual(entry.is_symlink(),
                         os.path.islink(entry.path))

        entry_lstat = os.stat(entry.path, follow_symlinks=False)
        self.assertEqual(entry.is_dir(follow_symlinks=False),
                         stat.S_ISDIR(entry_lstat.st_mode))
        self.assertEqual(entry.is_file(follow_symlinks=False),
                         stat.S_ISREG(entry_lstat.st_mode))

        self.assert_stat_equal(entry.stat(),
                               entry_stat,
                               os.name == 'nt' and not is_symlink)
        self.assert_stat_equal(entry.stat(follow_symlinks=False),
                               entry_lstat,
                               os.name == 'nt')

    def test_attributes(self):
        link = hasattr(os, 'link')
        symlink = support.can_symlink()

        dirname = os.path.join(self.path, "dir")
        os.mkdir(dirname)
        filename = self.create_file("file.txt")
        if link:
            os.link(filename, os.path.join(self.path, "link_file.txt"))
        if symlink:
            os.symlink(dirname, os.path.join(self.path, "symlink_dir"),
                       target_is_directory=True)
            os.symlink(filename, os.path.join(self.path, "symlink_file.txt"))

        names = ['dir', 'file.txt']
        if link:
            names.append('link_file.txt')
        if symlink:
            names.extend(('symlink_dir', 'symlink_file.txt'))
        entries = self.get_entries(names)

        entry = entries['dir']
        self.check_entry(entry, 'dir', True, False, False)

        entry = entries['file.txt']
        self.check_entry(entry, 'file.txt', False, True, False)

        if link:
            entry = entries['link_file.txt']
            self.check_entry(entry, 'link_file.txt', False, True, False)

        if symlink:
            entry = entries['symlink_dir']
            self.check_entry(entry, 'symlink_dir', True, False, True)

            entry = entries['symlink_file.txt']
            self.check_entry(entry, 'symlink_file.txt', False, True, True)

    def get_entry(self, name):
        path = self.bytes_path if isinstance(name, bytes) else self.path
        entries = list(os.scandir(path))
        self.assertEqual(len(entries), 1)

        entry = entries[0]
        self.assertEqual(entry.name, name)
        return entry

    def create_file_entry(self, name='file.txt'):
        filename = self.create_file(name=name)
        return self.get_entry(os.path.basename(filename))

    def test_current_directory(self):
        filename = self.create_file()
        old_dir = os.getcwd()
        try:
            os.chdir(self.path)

            # call scandir() without parameter: it must list the content
            # of the current directory
            entries = dict((entry.name, entry) for entry in os.scandir())
            self.assertEqual(sorted(entries.keys()),
                             [os.path.basename(filename)])
        finally:
            os.chdir(old_dir)

    def test_repr(self):
        entry = self.create_file_entry()
        self.assertEqual(repr(entry), "<DirEntry 'file.txt'>")

    def test_fspath_protocol(self):
        entry = self.create_file_entry()
        self.assertEqual(os.fspath(entry), os.path.join(self.path, 'file.txt'))

    def test_fspath_protocol_bytes(self):
        bytes_filename = os.fsencode('bytesfile.txt')
        bytes_entry = self.create_file_entry(name=bytes_filename)
        fspath = os.fspath(bytes_entry)
        self.assertIsInstance(fspath, bytes)
        self.assertEqual(fspath,
                         os.path.join(os.fsencode(self.path),bytes_filename))

    def test_removed_dir(self):
        path = os.path.join(self.path, 'dir')

        os.mkdir(path)
        entry = self.get_entry('dir')
        os.rmdir(path)

        # On POSIX, is_dir() result depends if scandir() filled d_type or not
        if os.name == 'nt':
            self.assertTrue(entry.is_dir())
        self.assertFalse(entry.is_file())
        self.assertFalse(entry.is_symlink())
        if os.name == 'nt':
            self.assertRaises(FileNotFoundError, entry.inode)
            # don't fail
            entry.stat()
            entry.stat(follow_symlinks=False)
        else:
            self.assertGreater(entry.inode(), 0)
            self.assertRaises(FileNotFoundError, entry.stat)
            self.assertRaises(FileNotFoundError, entry.stat, follow_symlinks=False)

    def test_removed_file(self):
        entry = self.create_file_entry()
        os.unlink(entry.path)

        self.assertFalse(entry.is_dir())
        # On POSIX, is_dir() result depends if scandir() filled d_type or not
        if os.name == 'nt':
            self.assertTrue(entry.is_file())
        self.assertFalse(entry.is_symlink())
        if os.name == 'nt':
            self.assertRaises(FileNotFoundError, entry.inode)
            # don't fail
            entry.stat()
            entry.stat(follow_symlinks=False)
        else:
            self.assertGreater(entry.inode(), 0)
            self.assertRaises(FileNotFoundError, entry.stat)
            self.assertRaises(FileNotFoundError, entry.stat, follow_symlinks=False)

    def test_broken_symlink(self):
        if not support.can_symlink():
            return self.skipTest('cannot create symbolic link')

        filename = self.create_file("file.txt")
        os.symlink(filename,
                   os.path.join(self.path, "symlink.txt"))
        entries = self.get_entries(['file.txt', 'symlink.txt'])
        entry = entries['symlink.txt']
        os.unlink(filename)

        self.assertGreater(entry.inode(), 0)
        self.assertFalse(entry.is_dir())
        self.assertFalse(entry.is_file())  # broken symlink returns False
        self.assertFalse(entry.is_dir(follow_symlinks=False))
        self.assertFalse(entry.is_file(follow_symlinks=False))
        self.assertTrue(entry.is_symlink())
        self.assertRaises(FileNotFoundError, entry.stat)
        # don't fail
        entry.stat(follow_symlinks=False)

    def test_bytes(self):
        self.create_file("file.txt")

        path_bytes = os.fsencode(self.path)
        entries = list(os.scandir(path_bytes))
        self.assertEqual(len(entries), 1, entries)
        entry = entries[0]

        self.assertEqual(entry.name, b'file.txt')
        self.assertEqual(entry.path,
                         os.fsencode(os.path.join(self.path, 'file.txt')))

    def test_empty_path(self):
        self.assertRaises(FileNotFoundError, os.scandir, '')

    def test_consume_iterator_twice(self):
        self.create_file("file.txt")
        iterator = os.scandir(self.path)

        entries = list(iterator)
        self.assertEqual(len(entries), 1, entries)

        # check than consuming the iterator twice doesn't raise exception
        entries2 = list(iterator)
        self.assertEqual(len(entries2), 0, entries2)

    def test_bad_path_type(self):
        for obj in [1234, 1.234, {}, []]:
            self.assertRaises(TypeError, os.scandir, obj)

    def test_close(self):
        self.create_file("file.txt")
        self.create_file("file2.txt")
        iterator = os.scandir(self.path)
        next(iterator)
        iterator.close()
        # multiple closes
        iterator.close()
        with self.check_no_resource_warning():
            del iterator

    def test_context_manager(self):
        self.create_file("file.txt")
        self.create_file("file2.txt")
        with os.scandir(self.path) as iterator:
            next(iterator)
        with self.check_no_resource_warning():
            del iterator

    def test_context_manager_close(self):
        self.create_file("file.txt")
        self.create_file("file2.txt")
        with os.scandir(self.path) as iterator:
            next(iterator)
            iterator.close()

    def test_context_manager_exception(self):
        self.create_file("file.txt")
        self.create_file("file2.txt")
        with self.assertRaises(ZeroDivisionError):
            with os.scandir(self.path) as iterator:
                next(iterator)
                1/0
        with self.check_no_resource_warning():
            del iterator

    def test_resource_warning(self):
        self.create_file("file.txt")
        self.create_file("file2.txt")
        iterator = os.scandir(self.path)
        next(iterator)
        with self.assertWarns(ResourceWarning):
            del iterator
            support.gc_collect()
        # exhausted iterator
        iterator = os.scandir(self.path)
        list(iterator)
        with self.check_no_resource_warning():
            del iterator


class TestPEP519(unittest.TestCase):

    # Abstracted so it can be overridden to test pure Python implementation
    # if a C version is provided.
    fspath = staticmethod(os.fspath)

    def test_return_bytes(self):
        for b in b'hello', b'goodbye', b'some/path/and/file':
            self.assertEqual(b, self.fspath(b))

    def test_return_string(self):
        for s in 'hello', 'goodbye', 'some/path/and/file':
            self.assertEqual(s, self.fspath(s))

    def test_fsencode_fsdecode(self):
        for p in "path/like/object", b"path/like/object":
            pathlike = _PathLike(p)

            self.assertEqual(p, self.fspath(pathlike))
            self.assertEqual(b"path/like/object", os.fsencode(pathlike))
            self.assertEqual("path/like/object", os.fsdecode(pathlike))

    def test_pathlike(self):
        self.assertEqual('#feelthegil', self.fspath(_PathLike('#feelthegil')))
        self.assertTrue(issubclass(_PathLike, os.PathLike))
        self.assertTrue(isinstance(_PathLike(), os.PathLike))

    def test_garbage_in_exception_out(self):
        vapor = type('blah', (), {})
        for o in int, type, os, vapor():
            self.assertRaises(TypeError, self.fspath, o)

    def test_argument_required(self):
        self.assertRaises(TypeError, self.fspath)

    def test_bad_pathlike(self):
        # __fspath__ returns a value other than str or bytes.
        self.assertRaises(TypeError, self.fspath, _PathLike(42))
        # __fspath__ attribute that is not callable.
        c = type('foo', (), {})
        c.__fspath__ = 1
        self.assertRaises(TypeError, self.fspath, c())
        # __fspath__ raises an exception.
        self.assertRaises(ZeroDivisionError, self.fspath,
                          _PathLike(ZeroDivisionError()))

# Only test if the C version is provided, otherwise TestPEP519 already tested
# the pure Python implementation.
if hasattr(os, "_fspath"):
    class TestPEP519PurePython(TestPEP519):

        """Explicitly test the pure Python implementation of os.fspath()."""

        fspath = staticmethod(os._fspath)


if __name__ == "__main__":
    unittest.main()<|MERGE_RESOLUTION|>--- conflicted
+++ resolved
@@ -865,11 +865,11 @@
         self.sub1_path = join(self.walk_path, "SUB1")
         self.sub11_path = join(self.sub1_path, "SUB11")
         sub2_path = join(self.walk_path, "SUB2")
-        self.sub21_path = join(sub2_path, "SUB21")
+        sub21_path = join(sub2_path, "SUB21")
         tmp1_path = join(self.walk_path, "tmp1")
         tmp2_path = join(self.sub1_path, "tmp2")
         tmp3_path = join(sub2_path, "tmp3")
-        tmp5_path = join(self.sub21_path, "tmp3")
+        tmp5_path = join(sub21_path, "tmp3")
         self.link_path = join(sub2_path, "link")
         t2_path = join(support.TESTFN, "TEST2")
         tmp4_path = join(support.TESTFN, "TEST2", "tmp4")
@@ -880,14 +880,10 @@
         # Create stuff.
         os.makedirs(self.sub11_path)
         os.makedirs(sub2_path)
-        os.makedirs(self.sub21_path)
+        os.makedirs(sub21_path)
         os.makedirs(t2_path)
 
-<<<<<<< HEAD
-        for path in tmp1_path, tmp2_path, tmp3_path, tmp4_path:
-=======
         for path in tmp1_path, tmp2_path, tmp3_path, tmp4_path, tmp5_path:
->>>>>>> 42bababb
             with open(path, "x") as f:
                 f.write("I'm " + path + " and proud of it.  Blame test_os.\n")
 
@@ -902,7 +898,8 @@
         else:
             self.sub2_tree = (sub2_path, [], ["tmp3"])
 
-        os.chmod(self.sub21_path, 0)
+        os.chmod(sub21_path, 0)
+        self.addCleanup(os.chmod, sub21_path, stat.S_IRWXU)
 
     def test_walk_topdown(self):
         # Walk top-down.
@@ -976,26 +973,6 @@
         else:
             self.fail("Didn't follow symlink with followlinks=True")
 
-<<<<<<< HEAD
-=======
-    def tearDown(self):
-        # Tear everything down.  This is a decent use for bottom-up on
-        # Windows, which doesn't have a recursive delete command.  The
-        # (not so) subtlety is that rmdir will fail unless the dir's
-        # kids are removed first, so bottom up is essential.
-        os.chmod(self.sub21_path, stat.S_IRWXU)
-        for root, dirs, files in os.walk(support.TESTFN, topdown=False):
-            for name in files:
-                os.remove(os.path.join(root, name))
-            for name in dirs:
-                dirname = os.path.join(root, name)
-                if not os.path.islink(dirname):
-                    os.rmdir(dirname)
-                else:
-                    os.remove(dirname)
-        os.rmdir(support.TESTFN)
-
->>>>>>> 42bababb
     def test_walk_bad_dir(self):
         # Walk top-down.
         errors = []
@@ -1078,23 +1055,6 @@
         self.addCleanup(os.close, newfd)
         self.assertEqual(newfd, minfd)
 
-<<<<<<< HEAD
-=======
-    def tearDown(self):
-        # cleanup
-        os.chmod(self.sub21_path, stat.S_IRWXU)
-        for root, dirs, files, rootfd in os.fwalk(support.TESTFN, topdown=False):
-            for name in files:
-                os.unlink(name, dir_fd=rootfd)
-            for name in dirs:
-                st = os.stat(name, dir_fd=rootfd, follow_symlinks=False)
-                if stat.S_ISDIR(st.st_mode):
-                    os.rmdir(name, dir_fd=rootfd)
-                else:
-                    os.unlink(name, dir_fd=rootfd)
-        os.rmdir(support.TESTFN)
-
->>>>>>> 42bababb
 class BytesWalkTests(WalkTests):
     """Tests for os.walk() with bytes."""
     def setUp(self):
