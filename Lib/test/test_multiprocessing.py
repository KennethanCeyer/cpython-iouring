#!/usr/bin/env python3

#
# Unit tests for the multiprocessing package
#

import unittest
import queue as pyqueue
import time
import io
import sys
import os
import gc
import signal
import array
import socket
import random
import logging
import test.support


# Skip tests if _multiprocessing wasn't built.
_multiprocessing = test.support.import_module('_multiprocessing')
# Skip tests if sem_open implementation is broken.
test.support.import_module('multiprocessing.synchronize')
# import threading after _multiprocessing to raise a more revelant error
# message: "No module named _multiprocessing". _multiprocessing is not compiled
# without thread support.
import threading

import multiprocessing.dummy
import multiprocessing.connection
import multiprocessing.managers
import multiprocessing.heap
import multiprocessing.pool

from multiprocessing import util

try:
    from multiprocessing.sharedctypes import Value, copy
    HAS_SHAREDCTYPES = True
except ImportError:
    HAS_SHAREDCTYPES = False

#
#
#

def latin(s):
    return s.encode('latin')

#
# Constants
#

LOG_LEVEL = util.SUBWARNING
#LOG_LEVEL = logging.DEBUG

DELTA = 0.1
CHECK_TIMINGS = False     # making true makes tests take a lot longer
                          # and can sometimes cause some non-serious
                          # failures because some calls block a bit
                          # longer than expected
if CHECK_TIMINGS:
    TIMEOUT1, TIMEOUT2, TIMEOUT3 = 0.82, 0.35, 1.4
else:
    TIMEOUT1, TIMEOUT2, TIMEOUT3 = 0.1, 0.1, 0.1

HAVE_GETVALUE = not getattr(_multiprocessing,
                            'HAVE_BROKEN_SEM_GETVALUE', False)

WIN32 = (sys.platform == "win32")

#
# Some tests require ctypes
#

try:
    from ctypes import Structure, c_int, c_double
except ImportError:
    Structure = object
    c_int = c_double = None

#
# Creates a wrapper for a function which records the time it takes to finish
#

class TimingWrapper(object):

    def __init__(self, func):
        self.func = func
        self.elapsed = None

    def __call__(self, *args, **kwds):
        t = time.time()
        try:
            return self.func(*args, **kwds)
        finally:
            self.elapsed = time.time() - t

#
# Base class for test cases
#

class BaseTestCase(object):

    ALLOWED_TYPES = ('processes', 'manager', 'threads')

    def assertTimingAlmostEqual(self, a, b):
        if CHECK_TIMINGS:
            self.assertAlmostEqual(a, b, 1)

    def assertReturnsIfImplemented(self, value, func, *args):
        try:
            res = func(*args)
        except NotImplementedError:
            pass
        else:
            return self.assertEqual(value, res)

    # For the sanity of Windows users, rather than crashing or freezing in
    # multiple ways.
    def __reduce__(self, *args):
        raise NotImplementedError("shouldn't try to pickle a test case")

    __reduce_ex__ = __reduce__

#
# Return the value of a semaphore
#

def get_value(self):
    try:
        return self.get_value()
    except AttributeError:
        try:
            return self._Semaphore__value
        except AttributeError:
            try:
                return self._value
            except AttributeError:
                raise NotImplementedError

#
# Testcases
#

class _TestProcess(BaseTestCase):

    ALLOWED_TYPES = ('processes', 'threads')

    def test_current(self):
        if self.TYPE == 'threads':
            return

        current = self.current_process()
        authkey = current.authkey

        self.assertTrue(current.is_alive())
        self.assertTrue(not current.daemon)
        self.assertIsInstance(authkey, bytes)
        self.assertTrue(len(authkey) > 0)
        self.assertEqual(current.ident, os.getpid())
        self.assertEqual(current.exitcode, None)

    @classmethod
    def _test(cls, q, *args, **kwds):
        current = cls.current_process()
        q.put(args)
        q.put(kwds)
        q.put(current.name)
        if cls.TYPE != 'threads':
            q.put(bytes(current.authkey))
            q.put(current.pid)

    def test_process(self):
        q = self.Queue(1)
        e = self.Event()
        args = (q, 1, 2)
        kwargs = {'hello':23, 'bye':2.54}
        name = 'SomeProcess'
        p = self.Process(
            target=self._test, args=args, kwargs=kwargs, name=name
            )
        p.daemon = True
        current = self.current_process()

        if self.TYPE != 'threads':
            self.assertEqual(p.authkey, current.authkey)
        self.assertEqual(p.is_alive(), False)
        self.assertEqual(p.daemon, True)
        self.assertNotIn(p, self.active_children())
        self.assertTrue(type(self.active_children()) is list)
        self.assertEqual(p.exitcode, None)

        p.start()

        self.assertEqual(p.exitcode, None)
        self.assertEqual(p.is_alive(), True)
        self.assertIn(p, self.active_children())

        self.assertEqual(q.get(), args[1:])
        self.assertEqual(q.get(), kwargs)
        self.assertEqual(q.get(), p.name)
        if self.TYPE != 'threads':
            self.assertEqual(q.get(), current.authkey)
            self.assertEqual(q.get(), p.pid)

        p.join()

        self.assertEqual(p.exitcode, 0)
        self.assertEqual(p.is_alive(), False)
        self.assertNotIn(p, self.active_children())

    @classmethod
    def _test_terminate(cls):
        time.sleep(1000)

    def test_terminate(self):
        if self.TYPE == 'threads':
            return

        p = self.Process(target=self._test_terminate)
        p.daemon = True
        p.start()

        self.assertEqual(p.is_alive(), True)
        self.assertIn(p, self.active_children())
        self.assertEqual(p.exitcode, None)

        p.terminate()

        join = TimingWrapper(p.join)
        self.assertEqual(join(), None)
        self.assertTimingAlmostEqual(join.elapsed, 0.0)

        self.assertEqual(p.is_alive(), False)
        self.assertNotIn(p, self.active_children())

        p.join()

        # XXX sometimes get p.exitcode == 0 on Windows ...
        #self.assertEqual(p.exitcode, -signal.SIGTERM)

    def test_cpu_count(self):
        try:
            cpus = multiprocessing.cpu_count()
        except NotImplementedError:
            cpus = 1
        self.assertTrue(type(cpus) is int)
        self.assertTrue(cpus >= 1)

    def test_active_children(self):
        self.assertEqual(type(self.active_children()), list)

        p = self.Process(target=time.sleep, args=(DELTA,))
        self.assertNotIn(p, self.active_children())

        p.start()
        self.assertIn(p, self.active_children())

        p.join()
        self.assertNotIn(p, self.active_children())

    @classmethod
    def _test_recursion(cls, wconn, id):
        from multiprocessing import forking
        wconn.send(id)
        if len(id) < 2:
            for i in range(2):
                p = cls.Process(
                    target=cls._test_recursion, args=(wconn, id+[i])
                    )
                p.start()
                p.join()

    def test_recursion(self):
        rconn, wconn = self.Pipe(duplex=False)
        self._test_recursion(wconn, [])

        time.sleep(DELTA)
        result = []
        while rconn.poll():
            result.append(rconn.recv())

        expected = [
            [],
              [0],
                [0, 0],
                [0, 1],
              [1],
                [1, 0],
                [1, 1]
            ]
        self.assertEqual(result, expected)

#
#
#

class _UpperCaser(multiprocessing.Process):

    def __init__(self):
        multiprocessing.Process.__init__(self)
        self.child_conn, self.parent_conn = multiprocessing.Pipe()

    def run(self):
        self.parent_conn.close()
        for s in iter(self.child_conn.recv, None):
            self.child_conn.send(s.upper())
        self.child_conn.close()

    def submit(self, s):
        assert type(s) is str
        self.parent_conn.send(s)
        return self.parent_conn.recv()

    def stop(self):
        self.parent_conn.send(None)
        self.parent_conn.close()
        self.child_conn.close()

class _TestSubclassingProcess(BaseTestCase):

    ALLOWED_TYPES = ('processes',)

    def test_subclassing(self):
        uppercaser = _UpperCaser()
        uppercaser.start()
        self.assertEqual(uppercaser.submit('hello'), 'HELLO')
        self.assertEqual(uppercaser.submit('world'), 'WORLD')
        uppercaser.stop()
        uppercaser.join()

#
#
#

def queue_empty(q):
    if hasattr(q, 'empty'):
        return q.empty()
    else:
        return q.qsize() == 0

def queue_full(q, maxsize):
    if hasattr(q, 'full'):
        return q.full()
    else:
        return q.qsize() == maxsize


class _TestQueue(BaseTestCase):


    @classmethod
    def _test_put(cls, queue, child_can_start, parent_can_continue):
        child_can_start.wait()
        for i in range(6):
            queue.get()
        parent_can_continue.set()

    def test_put(self):
        MAXSIZE = 6
        queue = self.Queue(maxsize=MAXSIZE)
        child_can_start = self.Event()
        parent_can_continue = self.Event()

        proc = self.Process(
            target=self._test_put,
            args=(queue, child_can_start, parent_can_continue)
            )
        proc.daemon = True
        proc.start()

        self.assertEqual(queue_empty(queue), True)
        self.assertEqual(queue_full(queue, MAXSIZE), False)

        queue.put(1)
        queue.put(2, True)
        queue.put(3, True, None)
        queue.put(4, False)
        queue.put(5, False, None)
        queue.put_nowait(6)

        # the values may be in buffer but not yet in pipe so sleep a bit
        time.sleep(DELTA)

        self.assertEqual(queue_empty(queue), False)
        self.assertEqual(queue_full(queue, MAXSIZE), True)

        put = TimingWrapper(queue.put)
        put_nowait = TimingWrapper(queue.put_nowait)

        self.assertRaises(pyqueue.Full, put, 7, False)
        self.assertTimingAlmostEqual(put.elapsed, 0)

        self.assertRaises(pyqueue.Full, put, 7, False, None)
        self.assertTimingAlmostEqual(put.elapsed, 0)

        self.assertRaises(pyqueue.Full, put_nowait, 7)
        self.assertTimingAlmostEqual(put_nowait.elapsed, 0)

        self.assertRaises(pyqueue.Full, put, 7, True, TIMEOUT1)
        self.assertTimingAlmostEqual(put.elapsed, TIMEOUT1)

        self.assertRaises(pyqueue.Full, put, 7, False, TIMEOUT2)
        self.assertTimingAlmostEqual(put.elapsed, 0)

        self.assertRaises(pyqueue.Full, put, 7, True, timeout=TIMEOUT3)
        self.assertTimingAlmostEqual(put.elapsed, TIMEOUT3)

        child_can_start.set()
        parent_can_continue.wait()

        self.assertEqual(queue_empty(queue), True)
        self.assertEqual(queue_full(queue, MAXSIZE), False)

        proc.join()

    @classmethod
    def _test_get(cls, queue, child_can_start, parent_can_continue):
        child_can_start.wait()
        #queue.put(1)
        queue.put(2)
        queue.put(3)
        queue.put(4)
        queue.put(5)
        parent_can_continue.set()

    def test_get(self):
        queue = self.Queue()
        child_can_start = self.Event()
        parent_can_continue = self.Event()

        proc = self.Process(
            target=self._test_get,
            args=(queue, child_can_start, parent_can_continue)
            )
        proc.daemon = True
        proc.start()

        self.assertEqual(queue_empty(queue), True)

        child_can_start.set()
        parent_can_continue.wait()

        time.sleep(DELTA)
        self.assertEqual(queue_empty(queue), False)

        # Hangs unexpectedly, remove for now
        #self.assertEqual(queue.get(), 1)
        self.assertEqual(queue.get(True, None), 2)
        self.assertEqual(queue.get(True), 3)
        self.assertEqual(queue.get(timeout=1), 4)
        self.assertEqual(queue.get_nowait(), 5)

        self.assertEqual(queue_empty(queue), True)

        get = TimingWrapper(queue.get)
        get_nowait = TimingWrapper(queue.get_nowait)

        self.assertRaises(pyqueue.Empty, get, False)
        self.assertTimingAlmostEqual(get.elapsed, 0)

        self.assertRaises(pyqueue.Empty, get, False, None)
        self.assertTimingAlmostEqual(get.elapsed, 0)

        self.assertRaises(pyqueue.Empty, get_nowait)
        self.assertTimingAlmostEqual(get_nowait.elapsed, 0)

        self.assertRaises(pyqueue.Empty, get, True, TIMEOUT1)
        self.assertTimingAlmostEqual(get.elapsed, TIMEOUT1)

        self.assertRaises(pyqueue.Empty, get, False, TIMEOUT2)
        self.assertTimingAlmostEqual(get.elapsed, 0)

        self.assertRaises(pyqueue.Empty, get, timeout=TIMEOUT3)
        self.assertTimingAlmostEqual(get.elapsed, TIMEOUT3)

        proc.join()

    @classmethod
    def _test_fork(cls, queue):
        for i in range(10, 20):
            queue.put(i)
        # note that at this point the items may only be buffered, so the
        # process cannot shutdown until the feeder thread has finished
        # pushing items onto the pipe.

    def test_fork(self):
        # Old versions of Queue would fail to create a new feeder
        # thread for a forked process if the original process had its
        # own feeder thread.  This test checks that this no longer
        # happens.

        queue = self.Queue()

        # put items on queue so that main process starts a feeder thread
        for i in range(10):
            queue.put(i)

        # wait to make sure thread starts before we fork a new process
        time.sleep(DELTA)

        # fork process
        p = self.Process(target=self._test_fork, args=(queue,))
        p.start()

        # check that all expected items are in the queue
        for i in range(20):
            self.assertEqual(queue.get(), i)
        self.assertRaises(pyqueue.Empty, queue.get, False)

        p.join()

    def test_qsize(self):
        q = self.Queue()
        try:
            self.assertEqual(q.qsize(), 0)
        except NotImplementedError:
            return
        q.put(1)
        self.assertEqual(q.qsize(), 1)
        q.put(5)
        self.assertEqual(q.qsize(), 2)
        q.get()
        self.assertEqual(q.qsize(), 1)
        q.get()
        self.assertEqual(q.qsize(), 0)

    @classmethod
    def _test_task_done(cls, q):
        for obj in iter(q.get, None):
            time.sleep(DELTA)
            q.task_done()

    def test_task_done(self):
        queue = self.JoinableQueue()

        if sys.version_info < (2, 5) and not hasattr(queue, 'task_done'):
            self.skipTest("requires 'queue.task_done()' method")

        workers = [self.Process(target=self._test_task_done, args=(queue,))
                   for i in range(4)]

        for p in workers:
            p.start()

        for i in range(10):
            queue.put(i)

        queue.join()

        for p in workers:
            queue.put(None)

        for p in workers:
            p.join()

#
#
#

class _TestLock(BaseTestCase):

    def test_lock(self):
        lock = self.Lock()
        self.assertEqual(lock.acquire(), True)
        self.assertEqual(lock.acquire(False), False)
        self.assertEqual(lock.release(), None)
        self.assertRaises((ValueError, threading.ThreadError), lock.release)

    def test_rlock(self):
        lock = self.RLock()
        self.assertEqual(lock.acquire(), True)
        self.assertEqual(lock.acquire(), True)
        self.assertEqual(lock.acquire(), True)
        self.assertEqual(lock.release(), None)
        self.assertEqual(lock.release(), None)
        self.assertEqual(lock.release(), None)
        self.assertRaises((AssertionError, RuntimeError), lock.release)

    def test_lock_context(self):
        with self.Lock():
            pass


class _TestSemaphore(BaseTestCase):

    def _test_semaphore(self, sem):
        self.assertReturnsIfImplemented(2, get_value, sem)
        self.assertEqual(sem.acquire(), True)
        self.assertReturnsIfImplemented(1, get_value, sem)
        self.assertEqual(sem.acquire(), True)
        self.assertReturnsIfImplemented(0, get_value, sem)
        self.assertEqual(sem.acquire(False), False)
        self.assertReturnsIfImplemented(0, get_value, sem)
        self.assertEqual(sem.release(), None)
        self.assertReturnsIfImplemented(1, get_value, sem)
        self.assertEqual(sem.release(), None)
        self.assertReturnsIfImplemented(2, get_value, sem)

    def test_semaphore(self):
        sem = self.Semaphore(2)
        self._test_semaphore(sem)
        self.assertEqual(sem.release(), None)
        self.assertReturnsIfImplemented(3, get_value, sem)
        self.assertEqual(sem.release(), None)
        self.assertReturnsIfImplemented(4, get_value, sem)

    def test_bounded_semaphore(self):
        sem = self.BoundedSemaphore(2)
        self._test_semaphore(sem)
        # Currently fails on OS/X
        #if HAVE_GETVALUE:
        #    self.assertRaises(ValueError, sem.release)
        #    self.assertReturnsIfImplemented(2, get_value, sem)

    def test_timeout(self):
        if self.TYPE != 'processes':
            return

        sem = self.Semaphore(0)
        acquire = TimingWrapper(sem.acquire)

        self.assertEqual(acquire(False), False)
        self.assertTimingAlmostEqual(acquire.elapsed, 0.0)

        self.assertEqual(acquire(False, None), False)
        self.assertTimingAlmostEqual(acquire.elapsed, 0.0)

        self.assertEqual(acquire(False, TIMEOUT1), False)
        self.assertTimingAlmostEqual(acquire.elapsed, 0)

        self.assertEqual(acquire(True, TIMEOUT2), False)
        self.assertTimingAlmostEqual(acquire.elapsed, TIMEOUT2)

        self.assertEqual(acquire(timeout=TIMEOUT3), False)
        self.assertTimingAlmostEqual(acquire.elapsed, TIMEOUT3)


class _TestCondition(BaseTestCase):

    @classmethod
    def f(cls, cond, sleeping, woken, timeout=None):
        cond.acquire()
        sleeping.release()
        cond.wait(timeout)
        woken.release()
        cond.release()

    def check_invariant(self, cond):
        # this is only supposed to succeed when there are no sleepers
        if self.TYPE == 'processes':
            try:
                sleepers = (cond._sleeping_count.get_value() -
                            cond._woken_count.get_value())
                self.assertEqual(sleepers, 0)
                self.assertEqual(cond._wait_semaphore.get_value(), 0)
            except NotImplementedError:
                pass

    def test_notify(self):
        cond = self.Condition()
        sleeping = self.Semaphore(0)
        woken = self.Semaphore(0)

        p = self.Process(target=self.f, args=(cond, sleeping, woken))
        p.daemon = True
        p.start()

        p = threading.Thread(target=self.f, args=(cond, sleeping, woken))
        p.daemon = True
        p.start()

        # wait for both children to start sleeping
        sleeping.acquire()
        sleeping.acquire()

        # check no process/thread has woken up
        time.sleep(DELTA)
        self.assertReturnsIfImplemented(0, get_value, woken)

        # wake up one process/thread
        cond.acquire()
        cond.notify()
        cond.release()

        # check one process/thread has woken up
        time.sleep(DELTA)
        self.assertReturnsIfImplemented(1, get_value, woken)

        # wake up another
        cond.acquire()
        cond.notify()
        cond.release()

        # check other has woken up
        time.sleep(DELTA)
        self.assertReturnsIfImplemented(2, get_value, woken)

        # check state is not mucked up
        self.check_invariant(cond)
        p.join()

    def test_notify_all(self):
        cond = self.Condition()
        sleeping = self.Semaphore(0)
        woken = self.Semaphore(0)

        # start some threads/processes which will timeout
        for i in range(3):
            p = self.Process(target=self.f,
                             args=(cond, sleeping, woken, TIMEOUT1))
            p.daemon = True
            p.start()

            t = threading.Thread(target=self.f,
                                 args=(cond, sleeping, woken, TIMEOUT1))
            t.daemon = True
            t.start()

        # wait for them all to sleep
        for i in range(6):
            sleeping.acquire()

        # check they have all timed out
        for i in range(6):
            woken.acquire()
        self.assertReturnsIfImplemented(0, get_value, woken)

        # check state is not mucked up
        self.check_invariant(cond)

        # start some more threads/processes
        for i in range(3):
            p = self.Process(target=self.f, args=(cond, sleeping, woken))
            p.daemon = True
            p.start()

            t = threading.Thread(target=self.f, args=(cond, sleeping, woken))
            t.daemon = True
            t.start()

        # wait for them to all sleep
        for i in range(6):
            sleeping.acquire()

        # check no process/thread has woken up
        time.sleep(DELTA)
        self.assertReturnsIfImplemented(0, get_value, woken)

        # wake them all up
        cond.acquire()
        cond.notify_all()
        cond.release()

        # check they have all woken
        time.sleep(DELTA)
        self.assertReturnsIfImplemented(6, get_value, woken)

        # check state is not mucked up
        self.check_invariant(cond)

    def test_timeout(self):
        cond = self.Condition()
        wait = TimingWrapper(cond.wait)
        cond.acquire()
        res = wait(TIMEOUT1)
        cond.release()
        self.assertEqual(res, False)
        self.assertTimingAlmostEqual(wait.elapsed, TIMEOUT1)


class _TestEvent(BaseTestCase):

    @classmethod
    def _test_event(cls, event):
        time.sleep(TIMEOUT2)
        event.set()

    def test_event(self):
        event = self.Event()
        wait = TimingWrapper(event.wait)

        # Removed temporarily, due to API shear, this does not
        # work with threading._Event objects. is_set == isSet
        self.assertEqual(event.is_set(), False)

        # Removed, threading.Event.wait() will return the value of the __flag
        # instead of None. API Shear with the semaphore backed mp.Event
        self.assertEqual(wait(0.0), False)
        self.assertTimingAlmostEqual(wait.elapsed, 0.0)
        self.assertEqual(wait(TIMEOUT1), False)
        self.assertTimingAlmostEqual(wait.elapsed, TIMEOUT1)

        event.set()

        # See note above on the API differences
        self.assertEqual(event.is_set(), True)
        self.assertEqual(wait(), True)
        self.assertTimingAlmostEqual(wait.elapsed, 0.0)
        self.assertEqual(wait(TIMEOUT1), True)
        self.assertTimingAlmostEqual(wait.elapsed, 0.0)
        # self.assertEqual(event.is_set(), True)

        event.clear()

        #self.assertEqual(event.is_set(), False)

        self.Process(target=self._test_event, args=(event,)).start()
        self.assertEqual(wait(), True)

#
#
#

class _TestValue(BaseTestCase):

    ALLOWED_TYPES = ('processes',)

    codes_values = [
        ('i', 4343, 24234),
        ('d', 3.625, -4.25),
        ('h', -232, 234),
        ('c', latin('x'), latin('y'))
        ]

    def setUp(self):
        if not HAS_SHAREDCTYPES:
            self.skipTest("requires multiprocessing.sharedctypes")

    @classmethod
    def _test(cls, values):
        for sv, cv in zip(values, cls.codes_values):
            sv.value = cv[2]


    def test_value(self, raw=False):
        if raw:
            values = [self.RawValue(code, value)
                      for code, value, _ in self.codes_values]
        else:
            values = [self.Value(code, value)
                      for code, value, _ in self.codes_values]

        for sv, cv in zip(values, self.codes_values):
            self.assertEqual(sv.value, cv[1])

        proc = self.Process(target=self._test, args=(values,))
        proc.start()
        proc.join()

        for sv, cv in zip(values, self.codes_values):
            self.assertEqual(sv.value, cv[2])

    def test_rawvalue(self):
        self.test_value(raw=True)

    def test_getobj_getlock(self):
        val1 = self.Value('i', 5)
        lock1 = val1.get_lock()
        obj1 = val1.get_obj()

        val2 = self.Value('i', 5, lock=None)
        lock2 = val2.get_lock()
        obj2 = val2.get_obj()

        lock = self.Lock()
        val3 = self.Value('i', 5, lock=lock)
        lock3 = val3.get_lock()
        obj3 = val3.get_obj()
        self.assertEqual(lock, lock3)

        arr4 = self.Value('i', 5, lock=False)
        self.assertFalse(hasattr(arr4, 'get_lock'))
        self.assertFalse(hasattr(arr4, 'get_obj'))

        self.assertRaises(AttributeError, self.Value, 'i', 5, lock='navalue')

        arr5 = self.RawValue('i', 5)
        self.assertFalse(hasattr(arr5, 'get_lock'))
        self.assertFalse(hasattr(arr5, 'get_obj'))


class _TestArray(BaseTestCase):

    ALLOWED_TYPES = ('processes',)

    @classmethod
    def f(cls, seq):
        for i in range(1, len(seq)):
            seq[i] += seq[i-1]

    @unittest.skipIf(c_int is None, "requires _ctypes")
    def test_array(self, raw=False):
        seq = [680, 626, 934, 821, 150, 233, 548, 982, 714, 831]
        if raw:
            arr = self.RawArray('i', seq)
        else:
            arr = self.Array('i', seq)

        self.assertEqual(len(arr), len(seq))
        self.assertEqual(arr[3], seq[3])
        self.assertEqual(list(arr[2:7]), list(seq[2:7]))

        arr[4:8] = seq[4:8] = array.array('i', [1, 2, 3, 4])

        self.assertEqual(list(arr[:]), seq)

        self.f(seq)

        p = self.Process(target=self.f, args=(arr,))
        p.start()
        p.join()

        self.assertEqual(list(arr[:]), seq)

    @unittest.skipIf(c_int is None, "requires _ctypes")
    def test_rawarray(self):
        self.test_array(raw=True)

    @unittest.skipIf(c_int is None, "requires _ctypes")
    def test_getobj_getlock_obj(self):
        arr1 = self.Array('i', list(range(10)))
        lock1 = arr1.get_lock()
        obj1 = arr1.get_obj()

        arr2 = self.Array('i', list(range(10)), lock=None)
        lock2 = arr2.get_lock()
        obj2 = arr2.get_obj()

        lock = self.Lock()
        arr3 = self.Array('i', list(range(10)), lock=lock)
        lock3 = arr3.get_lock()
        obj3 = arr3.get_obj()
        self.assertEqual(lock, lock3)

        arr4 = self.Array('i', range(10), lock=False)
        self.assertFalse(hasattr(arr4, 'get_lock'))
        self.assertFalse(hasattr(arr4, 'get_obj'))
        self.assertRaises(AttributeError,
                          self.Array, 'i', range(10), lock='notalock')

        arr5 = self.RawArray('i', range(10))
        self.assertFalse(hasattr(arr5, 'get_lock'))
        self.assertFalse(hasattr(arr5, 'get_obj'))

#
#
#

class _TestContainers(BaseTestCase):

    ALLOWED_TYPES = ('manager',)

    def test_list(self):
        a = self.list(list(range(10)))
        self.assertEqual(a[:], list(range(10)))

        b = self.list()
        self.assertEqual(b[:], [])

        b.extend(list(range(5)))
        self.assertEqual(b[:], list(range(5)))

        self.assertEqual(b[2], 2)
        self.assertEqual(b[2:10], [2,3,4])

        b *= 2
        self.assertEqual(b[:], [0, 1, 2, 3, 4, 0, 1, 2, 3, 4])

        self.assertEqual(b + [5, 6], [0, 1, 2, 3, 4, 0, 1, 2, 3, 4, 5, 6])

        self.assertEqual(a[:], list(range(10)))

        d = [a, b]
        e = self.list(d)
        self.assertEqual(
            e[:],
            [[0, 1, 2, 3, 4, 5, 6, 7, 8, 9], [0, 1, 2, 3, 4, 0, 1, 2, 3, 4]]
            )

        f = self.list([a])
        a.append('hello')
        self.assertEqual(f[:], [[0, 1, 2, 3, 4, 5, 6, 7, 8, 9, 'hello']])

    def test_dict(self):
        d = self.dict()
        indices = list(range(65, 70))
        for i in indices:
            d[i] = chr(i)
        self.assertEqual(d.copy(), dict((i, chr(i)) for i in indices))
        self.assertEqual(sorted(d.keys()), indices)
        self.assertEqual(sorted(d.values()), [chr(i) for i in indices])
        self.assertEqual(sorted(d.items()), [(i, chr(i)) for i in indices])

    def test_namespace(self):
        n = self.Namespace()
        n.name = 'Bob'
        n.job = 'Builder'
        n._hidden = 'hidden'
        self.assertEqual((n.name, n.job), ('Bob', 'Builder'))
        del n.job
        self.assertEqual(str(n), "Namespace(name='Bob')")
        self.assertTrue(hasattr(n, 'name'))
        self.assertTrue(not hasattr(n, 'job'))

#
#
#

def sqr(x, wait=0.0):
    time.sleep(wait)
    return x*x

class _TestPool(BaseTestCase):

    def test_apply(self):
        papply = self.pool.apply
        self.assertEqual(papply(sqr, (5,)), sqr(5))
        self.assertEqual(papply(sqr, (), {'x':3}), sqr(x=3))

    def test_map(self):
        pmap = self.pool.map
        self.assertEqual(pmap(sqr, list(range(10))), list(map(sqr, list(range(10)))))
        self.assertEqual(pmap(sqr, list(range(100)), chunksize=20),
                         list(map(sqr, list(range(100)))))

    def test_map_chunksize(self):
        try:
            self.pool.map_async(sqr, [], chunksize=1).get(timeout=TIMEOUT1)
        except multiprocessing.TimeoutError:
            self.fail("pool.map_async with chunksize stalled on null list")

    def test_async(self):
        res = self.pool.apply_async(sqr, (7, TIMEOUT1,))
        get = TimingWrapper(res.get)
        self.assertEqual(get(), 49)
        self.assertTimingAlmostEqual(get.elapsed, TIMEOUT1)

    def test_async_timeout(self):
        res = self.pool.apply_async(sqr, (6, TIMEOUT2 + 0.2))
        get = TimingWrapper(res.get)
        self.assertRaises(multiprocessing.TimeoutError, get, timeout=TIMEOUT2)
        self.assertTimingAlmostEqual(get.elapsed, TIMEOUT2)

    def test_imap(self):
        it = self.pool.imap(sqr, list(range(10)))
        self.assertEqual(list(it), list(map(sqr, list(range(10)))))

        it = self.pool.imap(sqr, list(range(10)))
        for i in range(10):
            self.assertEqual(next(it), i*i)
        self.assertRaises(StopIteration, it.__next__)

        it = self.pool.imap(sqr, list(range(1000)), chunksize=100)
        for i in range(1000):
            self.assertEqual(next(it), i*i)
        self.assertRaises(StopIteration, it.__next__)

    def test_imap_unordered(self):
        it = self.pool.imap_unordered(sqr, list(range(1000)))
        self.assertEqual(sorted(it), list(map(sqr, list(range(1000)))))

        it = self.pool.imap_unordered(sqr, list(range(1000)), chunksize=53)
        self.assertEqual(sorted(it), list(map(sqr, list(range(1000)))))

    def test_make_pool(self):
        p = multiprocessing.Pool(3)
        self.assertEqual(3, len(p._pool))
        p.close()
        p.join()

    def test_terminate(self):
        if self.TYPE == 'manager':
            # On Unix a forked process increfs each shared object to
            # which its parent process held a reference.  If the
            # forked process gets terminated then there is likely to
            # be a reference leak.  So to prevent
            # _TestZZZNumberOfObjects from failing we skip this test
            # when using a manager.
            return

        result = self.pool.map_async(
            time.sleep, [0.1 for i in range(10000)], chunksize=1
            )
        self.pool.terminate()
        join = TimingWrapper(self.pool.join)
        join()
<<<<<<< HEAD
        self.assertTrue(join.elapsed < 0.5)

def raising():
    raise KeyError("key")

def unpickleable_result():
    return lambda: 42

class _TestPoolWorkerErrors(BaseTestCase):
    ALLOWED_TYPES = ('processes', )

    def test_async_error_callback(self):
        p = multiprocessing.Pool(2)

        scratchpad = [None]
        def errback(exc):
            scratchpad[0] = exc

        res = p.apply_async(raising, error_callback=errback)
        self.assertRaises(KeyError, res.get)
        self.assertTrue(scratchpad[0])
        self.assertIsInstance(scratchpad[0], KeyError)

        p.close()
        p.join()

    def test_unpickleable_result(self):
        from multiprocessing.pool import MaybeEncodingError
        p = multiprocessing.Pool(2)

        # Make sure we don't lose pool processes because of encoding errors.
        for iteration in range(20):

            scratchpad = [None]
            def errback(exc):
                scratchpad[0] = exc

            res = p.apply_async(unpickleable_result, error_callback=errback)
            self.assertRaises(MaybeEncodingError, res.get)
            wrapped = scratchpad[0]
            self.assertTrue(wrapped)
            self.assertIsInstance(scratchpad[0], MaybeEncodingError)
            self.assertIsNotNone(wrapped.exc)
            self.assertIsNotNone(wrapped.value)

        p.close()
        p.join()

class _TestPoolWorkerLifetime(BaseTestCase):
    ALLOWED_TYPES = ('processes', )

    def test_pool_worker_lifetime(self):
        p = multiprocessing.Pool(3, maxtasksperchild=10)
        self.assertEqual(3, len(p._pool))
        origworkerpids = [w.pid for w in p._pool]
        # Run many tasks so each worker gets replaced (hopefully)
        results = []
        for i in range(100):
            results.append(p.apply_async(sqr, (i, )))
        # Fetch the results and verify we got the right answers,
        # also ensuring all the tasks have completed.
        for (j, res) in enumerate(results):
            self.assertEqual(res.get(), sqr(j))
        # Refill the pool
        p._repopulate_pool()
        # Wait until all workers are alive
        countdown = 5
        while countdown and not all(w.is_alive() for w in p._pool):
            countdown -= 1
            time.sleep(DELTA)
        finalworkerpids = [w.pid for w in p._pool]
        # All pids should be assigned.  See issue #7805.
        self.assertNotIn(None, origworkerpids)
        self.assertNotIn(None, finalworkerpids)
        # Finally, check that the worker pids have changed
        self.assertNotEqual(sorted(origworkerpids), sorted(finalworkerpids))
        p.close()
        p.join()

=======
        self.assertLess(join.elapsed, 0.2)
>>>>>>> 29943aa1
#
# Test that manager has expected number of shared objects left
#

class _TestZZZNumberOfObjects(BaseTestCase):
    # Because test cases are sorted alphabetically, this one will get
    # run after all the other tests for the manager.  It tests that
    # there have been no "reference leaks" for the manager's shared
    # objects.  Note the comment in _TestPool.test_terminate().
    ALLOWED_TYPES = ('manager',)

    def test_number_of_objects(self):
        EXPECTED_NUMBER = 1                # the pool object is still alive
        multiprocessing.active_children()  # discard dead process objs
        gc.collect()                       # do garbage collection
        refs = self.manager._number_of_objects()
        debug_info = self.manager._debug_info()
        if refs != EXPECTED_NUMBER:
            print(self.manager._debug_info())
            print(debug_info)

        self.assertEqual(refs, EXPECTED_NUMBER)

#
# Test of creating a customized manager class
#

from multiprocessing.managers import BaseManager, BaseProxy, RemoteError

class FooBar(object):
    def f(self):
        return 'f()'
    def g(self):
        raise ValueError
    def _h(self):
        return '_h()'

def baz():
    for i in range(10):
        yield i*i

class IteratorProxy(BaseProxy):
    _exposed_ = ('__next__',)
    def __iter__(self):
        return self
    def __next__(self):
        return self._callmethod('__next__')

class MyManager(BaseManager):
    pass

MyManager.register('Foo', callable=FooBar)
MyManager.register('Bar', callable=FooBar, exposed=('f', '_h'))
MyManager.register('baz', callable=baz, proxytype=IteratorProxy)


class _TestMyManager(BaseTestCase):

    ALLOWED_TYPES = ('manager',)

    def test_mymanager(self):
        manager = MyManager()
        manager.start()

        foo = manager.Foo()
        bar = manager.Bar()
        baz = manager.baz()

        foo_methods = [name for name in ('f', 'g', '_h') if hasattr(foo, name)]
        bar_methods = [name for name in ('f', 'g', '_h') if hasattr(bar, name)]

        self.assertEqual(foo_methods, ['f', 'g'])
        self.assertEqual(bar_methods, ['f', '_h'])

        self.assertEqual(foo.f(), 'f()')
        self.assertRaises(ValueError, foo.g)
        self.assertEqual(foo._callmethod('f'), 'f()')
        self.assertRaises(RemoteError, foo._callmethod, '_h')

        self.assertEqual(bar.f(), 'f()')
        self.assertEqual(bar._h(), '_h()')
        self.assertEqual(bar._callmethod('f'), 'f()')
        self.assertEqual(bar._callmethod('_h'), '_h()')

        self.assertEqual(list(baz), [i*i for i in range(10)])

        manager.shutdown()

#
# Test of connecting to a remote server and using xmlrpclib for serialization
#

_queue = pyqueue.Queue()
def get_queue():
    return _queue

class QueueManager(BaseManager):
    '''manager class used by server process'''
QueueManager.register('get_queue', callable=get_queue)

class QueueManager2(BaseManager):
    '''manager class which specifies the same interface as QueueManager'''
QueueManager2.register('get_queue')


SERIALIZER = 'xmlrpclib'

class _TestRemoteManager(BaseTestCase):

    ALLOWED_TYPES = ('manager',)

    @classmethod
    def _putter(cls, address, authkey):
        manager = QueueManager2(
            address=address, authkey=authkey, serializer=SERIALIZER
            )
        manager.connect()
        queue = manager.get_queue()
        queue.put(('hello world', None, True, 2.25))

    def test_remote(self):
        authkey = os.urandom(32)

        manager = QueueManager(
            address=('localhost', 0), authkey=authkey, serializer=SERIALIZER
            )
        manager.start()

        p = self.Process(target=self._putter, args=(manager.address, authkey))
        p.start()

        manager2 = QueueManager2(
            address=manager.address, authkey=authkey, serializer=SERIALIZER
            )
        manager2.connect()
        queue = manager2.get_queue()

        # Note that xmlrpclib will deserialize object as a list not a tuple
        self.assertEqual(queue.get(), ['hello world', None, True, 2.25])

        # Because we are using xmlrpclib for serialization instead of
        # pickle this will cause a serialization error.
        self.assertRaises(Exception, queue.put, time.sleep)

        # Make queue finalizer run before the server is stopped
        del queue
        manager.shutdown()

class _TestManagerRestart(BaseTestCase):

    @classmethod
    def _putter(cls, address, authkey):
        manager = QueueManager(
            address=address, authkey=authkey, serializer=SERIALIZER)
        manager.connect()
        queue = manager.get_queue()
        queue.put('hello world')

    def test_rapid_restart(self):
        authkey = os.urandom(32)
        manager = QueueManager(
            address=('localhost', 0), authkey=authkey, serializer=SERIALIZER)
        srvr = manager.get_server()
        addr = srvr.address
        # Close the connection.Listener socket which gets opened as a part
        # of manager.get_server(). It's not needed for the test.
        srvr.listener.close()
        manager.start()

        p = self.Process(target=self._putter, args=(manager.address, authkey))
        p.start()
        queue = manager.get_queue()
        self.assertEqual(queue.get(), 'hello world')
        del queue
        manager.shutdown()
        manager = QueueManager(
            address=addr, authkey=authkey, serializer=SERIALIZER)
        manager.start()
        manager.shutdown()

#
#
#

SENTINEL = latin('')

class _TestConnection(BaseTestCase):

    ALLOWED_TYPES = ('processes', 'threads')

    @classmethod
    def _echo(cls, conn):
        for msg in iter(conn.recv_bytes, SENTINEL):
            conn.send_bytes(msg)
        conn.close()

    def test_connection(self):
        conn, child_conn = self.Pipe()

        p = self.Process(target=self._echo, args=(child_conn,))
        p.daemon = True
        p.start()

        seq = [1, 2.25, None]
        msg = latin('hello world')
        longmsg = msg * 10
        arr = array.array('i', list(range(4)))

        if self.TYPE == 'processes':
            self.assertEqual(type(conn.fileno()), int)

        self.assertEqual(conn.send(seq), None)
        self.assertEqual(conn.recv(), seq)

        self.assertEqual(conn.send_bytes(msg), None)
        self.assertEqual(conn.recv_bytes(), msg)

        if self.TYPE == 'processes':
            buffer = array.array('i', [0]*10)
            expected = list(arr) + [0] * (10 - len(arr))
            self.assertEqual(conn.send_bytes(arr), None)
            self.assertEqual(conn.recv_bytes_into(buffer),
                             len(arr) * buffer.itemsize)
            self.assertEqual(list(buffer), expected)

            buffer = array.array('i', [0]*10)
            expected = [0] * 3 + list(arr) + [0] * (10 - 3 - len(arr))
            self.assertEqual(conn.send_bytes(arr), None)
            self.assertEqual(conn.recv_bytes_into(buffer, 3 * buffer.itemsize),
                             len(arr) * buffer.itemsize)
            self.assertEqual(list(buffer), expected)

            buffer = bytearray(latin(' ' * 40))
            self.assertEqual(conn.send_bytes(longmsg), None)
            try:
                res = conn.recv_bytes_into(buffer)
            except multiprocessing.BufferTooShort as e:
                self.assertEqual(e.args, (longmsg,))
            else:
                self.fail('expected BufferTooShort, got %s' % res)

        poll = TimingWrapper(conn.poll)

        self.assertEqual(poll(), False)
        self.assertTimingAlmostEqual(poll.elapsed, 0)

        self.assertEqual(poll(TIMEOUT1), False)
        self.assertTimingAlmostEqual(poll.elapsed, TIMEOUT1)

        conn.send(None)

        self.assertEqual(poll(TIMEOUT1), True)
        self.assertTimingAlmostEqual(poll.elapsed, 0)

        self.assertEqual(conn.recv(), None)

        really_big_msg = latin('X') * (1024 * 1024 * 16)   # 16Mb
        conn.send_bytes(really_big_msg)
        self.assertEqual(conn.recv_bytes(), really_big_msg)

        conn.send_bytes(SENTINEL)                          # tell child to quit
        child_conn.close()

        if self.TYPE == 'processes':
            self.assertEqual(conn.readable, True)
            self.assertEqual(conn.writable, True)
            self.assertRaises(EOFError, conn.recv)
            self.assertRaises(EOFError, conn.recv_bytes)

        p.join()

    def test_duplex_false(self):
        reader, writer = self.Pipe(duplex=False)
        self.assertEqual(writer.send(1), None)
        self.assertEqual(reader.recv(), 1)
        if self.TYPE == 'processes':
            self.assertEqual(reader.readable, True)
            self.assertEqual(reader.writable, False)
            self.assertEqual(writer.readable, False)
            self.assertEqual(writer.writable, True)
            self.assertRaises(IOError, reader.send, 2)
            self.assertRaises(IOError, writer.recv)
            self.assertRaises(IOError, writer.poll)

    def test_spawn_close(self):
        # We test that a pipe connection can be closed by parent
        # process immediately after child is spawned.  On Windows this
        # would have sometimes failed on old versions because
        # child_conn would be closed before the child got a chance to
        # duplicate it.
        conn, child_conn = self.Pipe()

        p = self.Process(target=self._echo, args=(child_conn,))
        p.start()
        child_conn.close()    # this might complete before child initializes

        msg = latin('hello')
        conn.send_bytes(msg)
        self.assertEqual(conn.recv_bytes(), msg)

        conn.send_bytes(SENTINEL)
        conn.close()
        p.join()

    def test_sendbytes(self):
        if self.TYPE != 'processes':
            return

        msg = latin('abcdefghijklmnopqrstuvwxyz')
        a, b = self.Pipe()

        a.send_bytes(msg)
        self.assertEqual(b.recv_bytes(), msg)

        a.send_bytes(msg, 5)
        self.assertEqual(b.recv_bytes(), msg[5:])

        a.send_bytes(msg, 7, 8)
        self.assertEqual(b.recv_bytes(), msg[7:7+8])

        a.send_bytes(msg, 26)
        self.assertEqual(b.recv_bytes(), latin(''))

        a.send_bytes(msg, 26, 0)
        self.assertEqual(b.recv_bytes(), latin(''))

        self.assertRaises(ValueError, a.send_bytes, msg, 27)

        self.assertRaises(ValueError, a.send_bytes, msg, 22, 5)

        self.assertRaises(ValueError, a.send_bytes, msg, 26, 1)

        self.assertRaises(ValueError, a.send_bytes, msg, -1)

        self.assertRaises(ValueError, a.send_bytes, msg, 4, -1)

class _TestListenerClient(BaseTestCase):

    ALLOWED_TYPES = ('processes', 'threads')

    @classmethod
    def _test(cls, address):
        conn = cls.connection.Client(address)
        conn.send('hello')
        conn.close()

    def test_listener_client(self):
        for family in self.connection.families:
            l = self.connection.Listener(family=family)
            p = self.Process(target=self._test, args=(l.address,))
            p.daemon = True
            p.start()
            conn = l.accept()
            self.assertEqual(conn.recv(), 'hello')
            p.join()
            l.close()
#
# Test of sending connection and socket objects between processes
#
"""
class _TestPicklingConnections(BaseTestCase):

    ALLOWED_TYPES = ('processes',)

    def _listener(self, conn, families):
        for fam in families:
            l = self.connection.Listener(family=fam)
            conn.send(l.address)
            new_conn = l.accept()
            conn.send(new_conn)

        if self.TYPE == 'processes':
            l = socket.socket()
            l.bind(('localhost', 0))
            conn.send(l.getsockname())
            l.listen(1)
            new_conn, addr = l.accept()
            conn.send(new_conn)

        conn.recv()

    def _remote(self, conn):
        for (address, msg) in iter(conn.recv, None):
            client = self.connection.Client(address)
            client.send(msg.upper())
            client.close()

        if self.TYPE == 'processes':
            address, msg = conn.recv()
            client = socket.socket()
            client.connect(address)
            client.sendall(msg.upper())
            client.close()

        conn.close()

    def test_pickling(self):
        try:
            multiprocessing.allow_connection_pickling()
        except ImportError:
            return

        families = self.connection.families

        lconn, lconn0 = self.Pipe()
        lp = self.Process(target=self._listener, args=(lconn0, families))
        lp.start()
        lconn0.close()

        rconn, rconn0 = self.Pipe()
        rp = self.Process(target=self._remote, args=(rconn0,))
        rp.start()
        rconn0.close()

        for fam in families:
            msg = ('This connection uses family %s' % fam).encode('ascii')
            address = lconn.recv()
            rconn.send((address, msg))
            new_conn = lconn.recv()
            self.assertEqual(new_conn.recv(), msg.upper())

        rconn.send(None)

        if self.TYPE == 'processes':
            msg = latin('This connection uses a normal socket')
            address = lconn.recv()
            rconn.send((address, msg))
            if hasattr(socket, 'fromfd'):
                new_conn = lconn.recv()
                self.assertEqual(new_conn.recv(100), msg.upper())
            else:
                # XXX On Windows with Py2.6 need to backport fromfd()
                discard = lconn.recv_bytes()

        lconn.send(None)

        rconn.close()
        lconn.close()

        lp.join()
        rp.join()
"""
#
#
#

class _TestHeap(BaseTestCase):

    ALLOWED_TYPES = ('processes',)

    def test_heap(self):
        iterations = 5000
        maxblocks = 50
        blocks = []

        # create and destroy lots of blocks of different sizes
        for i in range(iterations):
            size = int(random.lognormvariate(0, 1) * 1000)
            b = multiprocessing.heap.BufferWrapper(size)
            blocks.append(b)
            if len(blocks) > maxblocks:
                i = random.randrange(maxblocks)
                del blocks[i]

        # get the heap object
        heap = multiprocessing.heap.BufferWrapper._heap

        # verify the state of the heap
        all = []
        occupied = 0
        for L in list(heap._len_to_seq.values()):
            for arena, start, stop in L:
                all.append((heap._arenas.index(arena), start, stop,
                            stop-start, 'free'))
        for arena, start, stop in heap._allocated_blocks:
            all.append((heap._arenas.index(arena), start, stop,
                        stop-start, 'occupied'))
            occupied += (stop-start)

        all.sort()

        for i in range(len(all)-1):
            (arena, start, stop) = all[i][:3]
            (narena, nstart, nstop) = all[i+1][:3]
            self.assertTrue((arena != narena and nstart == 0) or
                            (stop == nstart))

#
#
#

class _Foo(Structure):
    _fields_ = [
        ('x', c_int),
        ('y', c_double)
        ]

class _TestSharedCTypes(BaseTestCase):

    ALLOWED_TYPES = ('processes',)

    def setUp(self):
        if not HAS_SHAREDCTYPES:
            self.skipTest("requires multiprocessing.sharedctypes")

    @classmethod
    def _double(cls, x, y, foo, arr, string):
        x.value *= 2
        y.value *= 2
        foo.x *= 2
        foo.y *= 2
        string.value *= 2
        for i in range(len(arr)):
            arr[i] *= 2

    def test_sharedctypes(self, lock=False):
        x = Value('i', 7, lock=lock)
        y = Value(c_double, 1.0/3.0, lock=lock)
        foo = Value(_Foo, 3, 2, lock=lock)
        arr = self.Array('d', list(range(10)), lock=lock)
        string = self.Array('c', 20, lock=lock)
        string.value = latin('hello')

        p = self.Process(target=self._double, args=(x, y, foo, arr, string))
        p.start()
        p.join()

        self.assertEqual(x.value, 14)
        self.assertAlmostEqual(y.value, 2.0/3.0)
        self.assertEqual(foo.x, 6)
        self.assertAlmostEqual(foo.y, 4.0)
        for i in range(10):
            self.assertAlmostEqual(arr[i], i*2)
        self.assertEqual(string.value, latin('hellohello'))

    def test_synchronize(self):
        self.test_sharedctypes(lock=True)

    def test_copy(self):
        foo = _Foo(2, 5.0)
        bar = copy(foo)
        foo.x = 0
        foo.y = 0
        self.assertEqual(bar.x, 2)
        self.assertAlmostEqual(bar.y, 5.0)

#
#
#

class _TestFinalize(BaseTestCase):

    ALLOWED_TYPES = ('processes',)

    @classmethod
    def _test_finalize(cls, conn):
        class Foo(object):
            pass

        a = Foo()
        util.Finalize(a, conn.send, args=('a',))
        del a           # triggers callback for a

        b = Foo()
        close_b = util.Finalize(b, conn.send, args=('b',))
        close_b()       # triggers callback for b
        close_b()       # does nothing because callback has already been called
        del b           # does nothing because callback has already been called

        c = Foo()
        util.Finalize(c, conn.send, args=('c',))

        d10 = Foo()
        util.Finalize(d10, conn.send, args=('d10',), exitpriority=1)

        d01 = Foo()
        util.Finalize(d01, conn.send, args=('d01',), exitpriority=0)
        d02 = Foo()
        util.Finalize(d02, conn.send, args=('d02',), exitpriority=0)
        d03 = Foo()
        util.Finalize(d03, conn.send, args=('d03',), exitpriority=0)

        util.Finalize(None, conn.send, args=('e',), exitpriority=-10)

        util.Finalize(None, conn.send, args=('STOP',), exitpriority=-100)

        # call multiprocessing's cleanup function then exit process without
        # garbage collecting locals
        util._exit_function()
        conn.close()
        os._exit(0)

    def test_finalize(self):
        conn, child_conn = self.Pipe()

        p = self.Process(target=self._test_finalize, args=(child_conn,))
        p.start()
        p.join()

        result = [obj for obj in iter(conn.recv, 'STOP')]
        self.assertEqual(result, ['a', 'b', 'd10', 'd03', 'd02', 'd01', 'e'])

#
# Test that from ... import * works for each module
#

class _TestImportStar(BaseTestCase):

    ALLOWED_TYPES = ('processes',)

    def test_import(self):
        modules = [
            'multiprocessing', 'multiprocessing.connection',
            'multiprocessing.heap', 'multiprocessing.managers',
            'multiprocessing.pool', 'multiprocessing.process',
            'multiprocessing.reduction',
            'multiprocessing.synchronize', 'multiprocessing.util'
            ]

        if c_int is not None:
            # This module requires _ctypes
            modules.append('multiprocessing.sharedctypes')

        for name in modules:
            __import__(name)
            mod = sys.modules[name]

            for attr in getattr(mod, '__all__', ()):
                self.assertTrue(
                    hasattr(mod, attr),
                    '%r does not have attribute %r' % (mod, attr)
                    )

#
# Quick test that logging works -- does not test logging output
#

class _TestLogging(BaseTestCase):

    ALLOWED_TYPES = ('processes',)

    def test_enable_logging(self):
        logger = multiprocessing.get_logger()
        logger.setLevel(util.SUBWARNING)
        self.assertTrue(logger is not None)
        logger.debug('this will not be printed')
        logger.info('nor will this')
        logger.setLevel(LOG_LEVEL)

    @classmethod
    def _test_level(cls, conn):
        logger = multiprocessing.get_logger()
        conn.send(logger.getEffectiveLevel())

    def test_level(self):
        LEVEL1 = 32
        LEVEL2 = 37

        logger = multiprocessing.get_logger()
        root_logger = logging.getLogger()
        root_level = root_logger.level

        reader, writer = multiprocessing.Pipe(duplex=False)

        logger.setLevel(LEVEL1)
        self.Process(target=self._test_level, args=(writer,)).start()
        self.assertEqual(LEVEL1, reader.recv())

        logger.setLevel(logging.NOTSET)
        root_logger.setLevel(LEVEL2)
        self.Process(target=self._test_level, args=(writer,)).start()
        self.assertEqual(LEVEL2, reader.recv())

        root_logger.setLevel(root_level)
        logger.setLevel(level=LOG_LEVEL)


# class _TestLoggingProcessName(BaseTestCase):
#
#     def handle(self, record):
#         assert record.processName == multiprocessing.current_process().name
#         self.__handled = True
#
#     def test_logging(self):
#         handler = logging.Handler()
#         handler.handle = self.handle
#         self.__handled = False
#         # Bypass getLogger() and side-effects
#         logger = logging.getLoggerClass()(
#                 'multiprocessing.test.TestLoggingProcessName')
#         logger.addHandler(handler)
#         logger.propagate = False
#
#         logger.warn('foo')
#         assert self.__handled

#
# Test to verify handle verification, see issue 3321
#

class TestInvalidHandle(unittest.TestCase):

    @unittest.skipIf(WIN32, "skipped on Windows")
    def test_invalid_handles(self):
        conn = _multiprocessing.Connection(44977608)
        self.assertRaises(IOError, conn.poll)
        self.assertRaises(IOError, _multiprocessing.Connection, -1)

#
# Functions used to create test cases from the base ones in this module
#

def get_attributes(Source, names):
    d = {}
    for name in names:
        obj = getattr(Source, name)
        if type(obj) == type(get_attributes):
            obj = staticmethod(obj)
        d[name] = obj
    return d

def create_test_cases(Mixin, type):
    result = {}
    glob = globals()
    Type = type.capitalize()

    for name in list(glob.keys()):
        if name.startswith('_Test'):
            base = glob[name]
            if type in base.ALLOWED_TYPES:
                newname = 'With' + Type + name[1:]
                class Temp(base, unittest.TestCase, Mixin):
                    pass
                result[newname] = Temp
                Temp.__name__ = newname
                Temp.__module__ = Mixin.__module__
    return result

#
# Create test cases
#

class ProcessesMixin(object):
    TYPE = 'processes'
    Process = multiprocessing.Process
    locals().update(get_attributes(multiprocessing, (
        'Queue', 'Lock', 'RLock', 'Semaphore', 'BoundedSemaphore',
        'Condition', 'Event', 'Value', 'Array', 'RawValue',
        'RawArray', 'current_process', 'active_children', 'Pipe',
        'connection', 'JoinableQueue'
        )))

testcases_processes = create_test_cases(ProcessesMixin, type='processes')
globals().update(testcases_processes)


class ManagerMixin(object):
    TYPE = 'manager'
    Process = multiprocessing.Process
    manager = object.__new__(multiprocessing.managers.SyncManager)
    locals().update(get_attributes(manager, (
        'Queue', 'Lock', 'RLock', 'Semaphore', 'BoundedSemaphore',
       'Condition', 'Event', 'Value', 'Array', 'list', 'dict',
        'Namespace', 'JoinableQueue'
        )))

testcases_manager = create_test_cases(ManagerMixin, type='manager')
globals().update(testcases_manager)


class ThreadsMixin(object):
    TYPE = 'threads'
    Process = multiprocessing.dummy.Process
    locals().update(get_attributes(multiprocessing.dummy, (
        'Queue', 'Lock', 'RLock', 'Semaphore', 'BoundedSemaphore',
        'Condition', 'Event', 'Value', 'Array', 'current_process',
        'active_children', 'Pipe', 'connection', 'dict', 'list',
        'Namespace', 'JoinableQueue'
        )))

testcases_threads = create_test_cases(ThreadsMixin, type='threads')
globals().update(testcases_threads)

class OtherTest(unittest.TestCase):
    # TODO: add more tests for deliver/answer challenge.
    def test_deliver_challenge_auth_failure(self):
        class _FakeConnection(object):
            def recv_bytes(self, size):
                return b'something bogus'
            def send_bytes(self, data):
                pass
        self.assertRaises(multiprocessing.AuthenticationError,
                          multiprocessing.connection.deliver_challenge,
                          _FakeConnection(), b'abc')

    def test_answer_challenge_auth_failure(self):
        class _FakeConnection(object):
            def __init__(self):
                self.count = 0
            def recv_bytes(self, size):
                self.count += 1
                if self.count == 1:
                    return multiprocessing.connection.CHALLENGE
                elif self.count == 2:
                    return b'something bogus'
                return b''
            def send_bytes(self, data):
                pass
        self.assertRaises(multiprocessing.AuthenticationError,
                          multiprocessing.connection.answer_challenge,
                          _FakeConnection(), b'abc')

#
# Test Manager.start()/Pool.__init__() initializer feature - see issue 5585
#

def initializer(ns):
    ns.test += 1

class TestInitializers(unittest.TestCase):
    def setUp(self):
        self.mgr = multiprocessing.Manager()
        self.ns = self.mgr.Namespace()
        self.ns.test = 0

    def tearDown(self):
        self.mgr.shutdown()

    def test_manager_initializer(self):
        m = multiprocessing.managers.SyncManager()
        self.assertRaises(TypeError, m.start, 1)
        m.start(initializer, (self.ns,))
        self.assertEqual(self.ns.test, 1)
        m.shutdown()

    def test_pool_initializer(self):
        self.assertRaises(TypeError, multiprocessing.Pool, initializer=1)
        p = multiprocessing.Pool(1, initializer, (self.ns,))
        p.close()
        p.join()
        self.assertEqual(self.ns.test, 1)

#
# Issue 5155, 5313, 5331: Test process in processes
# Verifies os.close(sys.stdin.fileno) vs. sys.stdin.close() behavior
#

def _ThisSubProcess(q):
    try:
        item = q.get(block=False)
    except pyqueue.Empty:
        pass

def _TestProcess(q):
    queue = multiprocessing.Queue()
    subProc = multiprocessing.Process(target=_ThisSubProcess, args=(queue,))
    subProc.start()
    subProc.join()

def _afunc(x):
    return x*x

def pool_in_process():
    pool = multiprocessing.Pool(processes=4)
    x = pool.map(_afunc, [1, 2, 3, 4, 5, 6, 7])

class _file_like(object):
    def __init__(self, delegate):
        self._delegate = delegate
        self._pid = None

    @property
    def cache(self):
        pid = os.getpid()
        # There are no race conditions since fork keeps only the running thread
        if pid != self._pid:
            self._pid = pid
            self._cache = []
        return self._cache

    def write(self, data):
        self.cache.append(data)

    def flush(self):
        self._delegate.write(''.join(self.cache))
        self._cache = []

class TestStdinBadfiledescriptor(unittest.TestCase):

    def test_queue_in_process(self):
        queue = multiprocessing.Queue()
        proc = multiprocessing.Process(target=_TestProcess, args=(queue,))
        proc.start()
        proc.join()

    def test_pool_in_process(self):
        p = multiprocessing.Process(target=pool_in_process)
        p.start()
        p.join()

    def test_flushing(self):
        sio = io.StringIO()
        flike = _file_like(sio)
        flike.write('foo')
        proc = multiprocessing.Process(target=lambda: flike.flush())
        flike.flush()
        assert sio.getvalue() == 'foo'

testcases_other = [OtherTest, TestInvalidHandle, TestInitializers,
                   TestStdinBadfiledescriptor]

#
#
#

def test_main(run=None):
    if sys.platform.startswith("linux"):
        try:
            lock = multiprocessing.RLock()
        except OSError:
            raise unittest.SkipTest("OSError raises on RLock creation, see issue 3111!")

    if run is None:
        from test.support import run_unittest as run

    util.get_temp_dir()     # creates temp directory for use by all processes

    multiprocessing.get_logger().setLevel(LOG_LEVEL)

    ProcessesMixin.pool = multiprocessing.Pool(4)
    ThreadsMixin.pool = multiprocessing.dummy.Pool(4)
    ManagerMixin.manager.__init__()
    ManagerMixin.manager.start()
    ManagerMixin.pool = ManagerMixin.manager.Pool(4)

    testcases = (
        sorted(testcases_processes.values(), key=lambda tc:tc.__name__) +
        sorted(testcases_threads.values(), key=lambda tc:tc.__name__) +
        sorted(testcases_manager.values(), key=lambda tc:tc.__name__) +
        testcases_other
        )

    loadTestsFromTestCase = unittest.defaultTestLoader.loadTestsFromTestCase
    suite = unittest.TestSuite(loadTestsFromTestCase(tc) for tc in testcases)
    run(suite)

    ThreadsMixin.pool.terminate()
    ProcessesMixin.pool.terminate()
    ManagerMixin.pool.terminate()
    ManagerMixin.manager.shutdown()

    del ProcessesMixin.pool, ThreadsMixin.pool, ManagerMixin.pool

def main():
    test_main(unittest.TextTestRunner(verbosity=2).run)

if __name__ == '__main__':
    main()<|MERGE_RESOLUTION|>--- conflicted
+++ resolved
@@ -1088,8 +1088,7 @@
         self.pool.terminate()
         join = TimingWrapper(self.pool.join)
         join()
-<<<<<<< HEAD
-        self.assertTrue(join.elapsed < 0.5)
+        self.assertLess(join.elapsed, 0.5)
 
 def raising():
     raise KeyError("key")
@@ -1168,9 +1167,6 @@
         p.close()
         p.join()
 
-=======
-        self.assertLess(join.elapsed, 0.2)
->>>>>>> 29943aa1
 #
 # Test that manager has expected number of shared objects left
 #
