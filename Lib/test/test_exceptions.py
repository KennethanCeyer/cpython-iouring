# Python test set -- part 5, built-in exceptions

import os
import sys
import unittest
import pickle
import weakref
import errno

<<<<<<< HEAD
from test.support import (TESTFN, unlink, run_unittest, captured_output,
                          check_warnings, gc_collect, cpython_only, no_tracing)
=======
from test.support import (TESTFN, captured_output, check_impl_detail,
                          cpython_only, gc_collect, run_unittest, no_tracing,
                          unlink)
>>>>>>> 21c95ebf

class NaiveException(Exception):
    def __init__(self, x):
        self.x = x

class SlottedNaiveException(Exception):
    __slots__ = ('x',)
    def __init__(self, x):
        self.x = x

# XXX This is not really enough, each *operation* should be tested!

class ExceptionTests(unittest.TestCase):

    def raise_catch(self, exc, excname):
        try:
            raise exc("spam")
        except exc as err:
            buf1 = str(err)
        try:
            raise exc("spam")
        except exc as err:
            buf2 = str(err)
        self.assertEqual(buf1, buf2)
        self.assertEqual(exc.__name__, excname)

    def testRaising(self):
        self.raise_catch(AttributeError, "AttributeError")
        self.assertRaises(AttributeError, getattr, sys, "undefined_attribute")

        self.raise_catch(EOFError, "EOFError")
        fp = open(TESTFN, 'w')
        fp.close()
        fp = open(TESTFN, 'r')
        savestdin = sys.stdin
        try:
            try:
                import marshal
                marshal.loads(b'')
            except EOFError:
                pass
        finally:
            sys.stdin = savestdin
            fp.close()
            unlink(TESTFN)

        self.raise_catch(OSError, "OSError")
        self.assertRaises(OSError, open, 'this file does not exist', 'r')

        self.raise_catch(ImportError, "ImportError")
        self.assertRaises(ImportError, __import__, "undefined_module")

        self.raise_catch(IndexError, "IndexError")
        x = []
        self.assertRaises(IndexError, x.__getitem__, 10)

        self.raise_catch(KeyError, "KeyError")
        x = {}
        self.assertRaises(KeyError, x.__getitem__, 'key')

        self.raise_catch(KeyboardInterrupt, "KeyboardInterrupt")

        self.raise_catch(MemoryError, "MemoryError")

        self.raise_catch(NameError, "NameError")
        try: x = undefined_variable
        except NameError: pass

        self.raise_catch(OverflowError, "OverflowError")
        x = 1
        for dummy in range(128):
            x += x  # this simply shouldn't blow up

        self.raise_catch(RuntimeError, "RuntimeError")

        self.raise_catch(SyntaxError, "SyntaxError")
        try: exec('/\n')
        except SyntaxError: pass

        self.raise_catch(IndentationError, "IndentationError")

        self.raise_catch(TabError, "TabError")
        try: compile("try:\n\t1/0\n    \t1/0\nfinally:\n pass\n",
                     '<string>', 'exec')
        except TabError: pass
        else: self.fail("TabError not raised")

        self.raise_catch(SystemError, "SystemError")

        self.raise_catch(SystemExit, "SystemExit")
        self.assertRaises(SystemExit, sys.exit, 0)

        self.raise_catch(TypeError, "TypeError")
        try: [] + ()
        except TypeError: pass

        self.raise_catch(ValueError, "ValueError")
        self.assertRaises(ValueError, chr, 17<<16)

        self.raise_catch(ZeroDivisionError, "ZeroDivisionError")
        try: x = 1/0
        except ZeroDivisionError: pass

        self.raise_catch(Exception, "Exception")
        try: x = 1/0
        except Exception as e: pass

    def testSyntaxErrorMessage(self):
        # make sure the right exception message is raised for each of
        # these code fragments

        def ckmsg(src, msg):
            try:
                compile(src, '<fragment>', 'exec')
            except SyntaxError as e:
                if e.msg != msg:
                    self.fail("expected %s, got %s" % (msg, e.msg))
            else:
                self.fail("failed to get expected SyntaxError")

        s = '''while 1:
            try:
                pass
            finally:
                continue'''

        if not sys.platform.startswith('java'):
            ckmsg(s, "'continue' not supported inside 'finally' clause")

        s = '''if 1:
        try:
            continue
        except:
            pass'''

        ckmsg(s, "'continue' not properly in loop")
        ckmsg("continue\n", "'continue' not properly in loop")

    @cpython_only
    def testSettingException(self):
        # test that setting an exception at the C level works even if the
        # exception object can't be constructed.

        class BadException(Exception):
            def __init__(self_):
                raise RuntimeError("can't instantiate BadException")

        class InvalidException:
            pass

        def test_capi1():
            import _testcapi
            try:
                _testcapi.raise_exception(BadException, 1)
            except TypeError as err:
                exc, err, tb = sys.exc_info()
                co = tb.tb_frame.f_code
                self.assertEqual(co.co_name, "test_capi1")
                self.assertTrue(co.co_filename.endswith('test_exceptions.py'))
            else:
                self.fail("Expected exception")

        def test_capi2():
            import _testcapi
            try:
                _testcapi.raise_exception(BadException, 0)
            except RuntimeError as err:
                exc, err, tb = sys.exc_info()
                co = tb.tb_frame.f_code
                self.assertEqual(co.co_name, "__init__")
                self.assertTrue(co.co_filename.endswith('test_exceptions.py'))
                co2 = tb.tb_frame.f_back.f_code
                self.assertEqual(co2.co_name, "test_capi2")
            else:
                self.fail("Expected exception")

        def test_capi3():
            import _testcapi
            self.assertRaises(SystemError, _testcapi.raise_exception,
                              InvalidException, 1)

        if not sys.platform.startswith('java'):
            test_capi1()
            test_capi2()
            test_capi3()

    def test_WindowsError(self):
        try:
            WindowsError
        except NameError:
            pass
        else:
            self.assertIs(WindowsError, OSError)
            self.assertEqual(str(OSError(1001)), "1001")
            self.assertEqual(str(OSError(1001, "message")),
                             "[Errno 1001] message")
            # POSIX errno (9 aka EBADF) is untranslated
            w = OSError(9, 'foo', 'bar')
            self.assertEqual(w.errno, 9)
            self.assertEqual(w.winerror, None)
            self.assertEqual(str(w), "[Errno 9] foo: 'bar'")
            # ERROR_PATH_NOT_FOUND (win error 3) becomes ENOENT (2)
            w = OSError(0, 'foo', 'bar', 3)
            self.assertEqual(w.errno, 2)
            self.assertEqual(w.winerror, 3)
            self.assertEqual(w.strerror, 'foo')
            self.assertEqual(w.filename, 'bar')
            self.assertEqual(str(w), "[WinError 3] foo: 'bar'")
            # Unknown win error becomes EINVAL (22)
            w = OSError(0, 'foo', None, 1001)
            self.assertEqual(w.errno, 22)
            self.assertEqual(w.winerror, 1001)
            self.assertEqual(w.strerror, 'foo')
            self.assertEqual(w.filename, None)
            self.assertEqual(str(w), "[WinError 1001] foo")
            # Non-numeric "errno"
            w = OSError('bar', 'foo')
            self.assertEqual(w.errno, 'bar')
            self.assertEqual(w.winerror, None)
            self.assertEqual(w.strerror, 'foo')
            self.assertEqual(w.filename, None)

    def testAttributes(self):
        # test that exception attributes are happy

        exceptionList = [
            (BaseException, (), {'args' : ()}),
            (BaseException, (1, ), {'args' : (1,)}),
            (BaseException, ('foo',),
                {'args' : ('foo',)}),
            (BaseException, ('foo', 1),
                {'args' : ('foo', 1)}),
            (SystemExit, ('foo',),
                {'args' : ('foo',), 'code' : 'foo'}),
            (IOError, ('foo',),
                {'args' : ('foo',), 'filename' : None,
                 'errno' : None, 'strerror' : None}),
            (IOError, ('foo', 'bar'),
                {'args' : ('foo', 'bar'), 'filename' : None,
                 'errno' : 'foo', 'strerror' : 'bar'}),
            (IOError, ('foo', 'bar', 'baz'),
                {'args' : ('foo', 'bar'), 'filename' : 'baz',
                 'errno' : 'foo', 'strerror' : 'bar'}),
            (IOError, ('foo', 'bar', 'baz', 'quux'),
                {'args' : ('foo', 'bar', 'baz', 'quux')}),
            (EnvironmentError, ('errnoStr', 'strErrorStr', 'filenameStr'),
                {'args' : ('errnoStr', 'strErrorStr'),
                 'strerror' : 'strErrorStr', 'errno' : 'errnoStr',
                 'filename' : 'filenameStr'}),
            (EnvironmentError, (1, 'strErrorStr', 'filenameStr'),
                {'args' : (1, 'strErrorStr'), 'errno' : 1,
                 'strerror' : 'strErrorStr', 'filename' : 'filenameStr'}),
            (SyntaxError, (), {'msg' : None, 'text' : None,
                'filename' : None, 'lineno' : None, 'offset' : None,
                'print_file_and_line' : None}),
            (SyntaxError, ('msgStr',),
                {'args' : ('msgStr',), 'text' : None,
                 'print_file_and_line' : None, 'msg' : 'msgStr',
                 'filename' : None, 'lineno' : None, 'offset' : None}),
            (SyntaxError, ('msgStr', ('filenameStr', 'linenoStr', 'offsetStr',
                           'textStr')),
                {'offset' : 'offsetStr', 'text' : 'textStr',
                 'args' : ('msgStr', ('filenameStr', 'linenoStr',
                                      'offsetStr', 'textStr')),
                 'print_file_and_line' : None, 'msg' : 'msgStr',
                 'filename' : 'filenameStr', 'lineno' : 'linenoStr'}),
            (SyntaxError, ('msgStr', 'filenameStr', 'linenoStr', 'offsetStr',
                           'textStr', 'print_file_and_lineStr'),
                {'text' : None,
                 'args' : ('msgStr', 'filenameStr', 'linenoStr', 'offsetStr',
                           'textStr', 'print_file_and_lineStr'),
                 'print_file_and_line' : None, 'msg' : 'msgStr',
                 'filename' : None, 'lineno' : None, 'offset' : None}),
            (UnicodeError, (), {'args' : (),}),
            (UnicodeEncodeError, ('ascii', 'a', 0, 1,
                                  'ordinal not in range'),
                {'args' : ('ascii', 'a', 0, 1,
                                           'ordinal not in range'),
                 'encoding' : 'ascii', 'object' : 'a',
                 'start' : 0, 'reason' : 'ordinal not in range'}),
            (UnicodeDecodeError, ('ascii', bytearray(b'\xff'), 0, 1,
                                  'ordinal not in range'),
                {'args' : ('ascii', bytearray(b'\xff'), 0, 1,
                                           'ordinal not in range'),
                 'encoding' : 'ascii', 'object' : b'\xff',
                 'start' : 0, 'reason' : 'ordinal not in range'}),
            (UnicodeDecodeError, ('ascii', b'\xff', 0, 1,
                                  'ordinal not in range'),
                {'args' : ('ascii', b'\xff', 0, 1,
                                           'ordinal not in range'),
                 'encoding' : 'ascii', 'object' : b'\xff',
                 'start' : 0, 'reason' : 'ordinal not in range'}),
            (UnicodeTranslateError, ("\u3042", 0, 1, "ouch"),
                {'args' : ('\u3042', 0, 1, 'ouch'),
                 'object' : '\u3042', 'reason' : 'ouch',
                 'start' : 0, 'end' : 1}),
            (NaiveException, ('foo',),
                {'args': ('foo',), 'x': 'foo'}),
            (SlottedNaiveException, ('foo',),
                {'args': ('foo',), 'x': 'foo'}),
        ]
        try:
            # More tests are in test_WindowsError
            exceptionList.append(
                (WindowsError, (1, 'strErrorStr', 'filenameStr'),
                    {'args' : (1, 'strErrorStr'),
                     'strerror' : 'strErrorStr', 'winerror' : None,
                     'errno' : 1, 'filename' : 'filenameStr'})
            )
        except NameError:
            pass

        for exc, args, expected in exceptionList:
            try:
                e = exc(*args)
            except:
                print("\nexc=%r, args=%r" % (exc, args), file=sys.stderr)
                raise
            else:
                # Verify module name
                if not type(e).__name__.endswith('NaiveException'):
                    self.assertEqual(type(e).__module__, 'builtins')
                # Verify no ref leaks in Exc_str()
                s = str(e)
                for checkArgName in expected:
                    value = getattr(e, checkArgName)
                    self.assertEqual(repr(value),
                                     repr(expected[checkArgName]),
                                     '%r.%s == %r, expected %r' % (
                                     e, checkArgName,
                                     value, expected[checkArgName]))

                # test for pickling support
                for p in [pickle]:
                    for protocol in range(p.HIGHEST_PROTOCOL + 1):
                        s = p.dumps(e, protocol)
                        new = p.loads(s)
                        for checkArgName in expected:
                            got = repr(getattr(new, checkArgName))
                            want = repr(expected[checkArgName])
                            self.assertEqual(got, want,
                                             'pickled "%r", attribute "%s' %
                                             (e, checkArgName))

    def testWithTraceback(self):
        try:
            raise IndexError(4)
        except:
            tb = sys.exc_info()[2]

        e = BaseException().with_traceback(tb)
        self.assertIsInstance(e, BaseException)
        self.assertEqual(e.__traceback__, tb)

        e = IndexError(5).with_traceback(tb)
        self.assertIsInstance(e, IndexError)
        self.assertEqual(e.__traceback__, tb)

        class MyException(Exception):
            pass

        e = MyException().with_traceback(tb)
        self.assertIsInstance(e, MyException)
        self.assertEqual(e.__traceback__, tb)

    def testInvalidTraceback(self):
        try:
            Exception().__traceback__ = 5
        except TypeError as e:
            self.assertIn("__traceback__ must be a traceback", str(e))
        else:
            self.fail("No exception raised")

    def testInvalidAttrs(self):
        self.assertRaises(TypeError, setattr, Exception(), '__cause__', 1)
        self.assertRaises(TypeError, delattr, Exception(), '__cause__')
        self.assertRaises(TypeError, setattr, Exception(), '__context__', 1)
        self.assertRaises(TypeError, delattr, Exception(), '__context__')

    def testNoneClearsTracebackAttr(self):
        try:
            raise IndexError(4)
        except:
            tb = sys.exc_info()[2]

        e = Exception()
        e.__traceback__ = tb
        e.__traceback__ = None
        self.assertEqual(e.__traceback__, None)

    def testChainingAttrs(self):
        e = Exception()
        self.assertIsNone(e.__context__)
        self.assertIsNone(e.__cause__)

        e = TypeError()
        self.assertIsNone(e.__context__)
        self.assertIsNone(e.__cause__)

        class MyException(EnvironmentError):
            pass

        e = MyException()
        self.assertIsNone(e.__context__)
        self.assertIsNone(e.__cause__)

    def testChainingDescriptors(self):
        try:
            raise Exception()
        except Exception as exc:
            e = exc

        self.assertIsNone(e.__context__)
        self.assertIsNone(e.__cause__)
        self.assertFalse(e.__suppress_context__)

        e.__context__ = NameError()
        e.__cause__ = None
        self.assertIsInstance(e.__context__, NameError)
        self.assertIsNone(e.__cause__)
        self.assertTrue(e.__suppress_context__)
        e.__suppress_context__ = False
        self.assertFalse(e.__suppress_context__)

    def testKeywordArgs(self):
        # test that builtin exception don't take keyword args,
        # but user-defined subclasses can if they want
        self.assertRaises(TypeError, BaseException, a=1)

        class DerivedException(BaseException):
            def __init__(self, fancy_arg):
                BaseException.__init__(self)
                self.fancy_arg = fancy_arg

        x = DerivedException(fancy_arg=42)
        self.assertEqual(x.fancy_arg, 42)

    @no_tracing
    def testInfiniteRecursion(self):
        def f():
            return f()
        self.assertRaises(RuntimeError, f)

        def g():
            try:
                return g()
            except ValueError:
                return -1
        self.assertRaises(RuntimeError, g)

    def test_str(self):
        # Make sure both instances and classes have a str representation.
        self.assertTrue(str(Exception))
        self.assertTrue(str(Exception('a')))
        self.assertTrue(str(Exception('a', 'b')))

    def testExceptionCleanupNames(self):
        # Make sure the local variable bound to the exception instance by
        # an "except" statement is only visible inside the except block.
        try:
            raise Exception()
        except Exception as e:
            self.assertTrue(e)
            del e
        self.assertNotIn('e', locals())

    def testExceptionCleanupState(self):
        # Make sure exception state is cleaned up as soon as the except
        # block is left. See #2507

        class MyException(Exception):
            def __init__(self, obj):
                self.obj = obj
        class MyObj:
            pass

        def inner_raising_func():
            # Create some references in exception value and traceback
            local_ref = obj
            raise MyException(obj)

        # Qualified "except" with "as"
        obj = MyObj()
        wr = weakref.ref(obj)
        try:
            inner_raising_func()
        except MyException as e:
            pass
        obj = None
        obj = wr()
        self.assertTrue(obj is None, "%s" % obj)

        # Qualified "except" without "as"
        obj = MyObj()
        wr = weakref.ref(obj)
        try:
            inner_raising_func()
        except MyException:
            pass
        obj = None
        obj = wr()
        self.assertTrue(obj is None, "%s" % obj)

        # Bare "except"
        obj = MyObj()
        wr = weakref.ref(obj)
        try:
            inner_raising_func()
        except:
            pass
        obj = None
        obj = wr()
        self.assertTrue(obj is None, "%s" % obj)

        # "except" with premature block leave
        obj = MyObj()
        wr = weakref.ref(obj)
        for i in [0]:
            try:
                inner_raising_func()
            except:
                break
        obj = None
        obj = wr()
        self.assertTrue(obj is None, "%s" % obj)

        # "except" block raising another exception
        obj = MyObj()
        wr = weakref.ref(obj)
        try:
            try:
                inner_raising_func()
            except:
                raise KeyError
        except KeyError as e:
            # We want to test that the except block above got rid of
            # the exception raised in inner_raising_func(), but it
            # also ends up in the __context__ of the KeyError, so we
            # must clear the latter manually for our test to succeed.
            e.__context__ = None
            obj = None
            obj = wr()
            # guarantee no ref cycles on CPython (don't gc_collect)
            if check_impl_detail(cpython=False):
                gc_collect()
            self.assertTrue(obj is None, "%s" % obj)

        # Some complicated construct
        obj = MyObj()
        wr = weakref.ref(obj)
        try:
            inner_raising_func()
        except MyException:
            try:
                try:
                    raise
                finally:
                    raise
            except MyException:
                pass
        obj = None
        if check_impl_detail(cpython=False):
            gc_collect()
        obj = wr()
        self.assertTrue(obj is None, "%s" % obj)

        # Inside an exception-silencing "with" block
        class Context:
            def __enter__(self):
                return self
            def __exit__ (self, exc_type, exc_value, exc_tb):
                return True
        obj = MyObj()
        wr = weakref.ref(obj)
        with Context():
            inner_raising_func()
        obj = None
        if check_impl_detail(cpython=False):
            gc_collect()
        obj = wr()
        self.assertTrue(obj is None, "%s" % obj)

    def test_exception_target_in_nested_scope(self):
        # issue 4617: This used to raise a SyntaxError
        # "can not delete variable 'e' referenced in nested scope"
        def print_error():
            e
        try:
            something
        except Exception as e:
            print_error()
            # implicit "del e" here

    def test_generator_leaking(self):
        # Test that generator exception state doesn't leak into the calling
        # frame
        def yield_raise():
            try:
                raise KeyError("caught")
            except KeyError:
                yield sys.exc_info()[0]
                yield sys.exc_info()[0]
            yield sys.exc_info()[0]
        g = yield_raise()
        self.assertEqual(next(g), KeyError)
        self.assertEqual(sys.exc_info()[0], None)
        self.assertEqual(next(g), KeyError)
        self.assertEqual(sys.exc_info()[0], None)
        self.assertEqual(next(g), None)

        # Same test, but inside an exception handler
        try:
            raise TypeError("foo")
        except TypeError:
            g = yield_raise()
            self.assertEqual(next(g), KeyError)
            self.assertEqual(sys.exc_info()[0], TypeError)
            self.assertEqual(next(g), KeyError)
            self.assertEqual(sys.exc_info()[0], TypeError)
            self.assertEqual(next(g), TypeError)
            del g
            self.assertEqual(sys.exc_info()[0], TypeError)

    def test_generator_leaking2(self):
        # See issue 12475.
        def g():
            yield
        try:
            raise RuntimeError
        except RuntimeError:
            it = g()
            next(it)
        try:
            next(it)
        except StopIteration:
            pass
        self.assertEqual(sys.exc_info(), (None, None, None))

    def test_generator_doesnt_retain_old_exc(self):
        def g():
            self.assertIsInstance(sys.exc_info()[1], RuntimeError)
            yield
            self.assertEqual(sys.exc_info(), (None, None, None))
        it = g()
        try:
            raise RuntimeError
        except RuntimeError:
            next(it)
        self.assertRaises(StopIteration, next, it)

    def test_generator_finalizing_and_exc_info(self):
        # See #7173
        def simple_gen():
            yield 1
        def run_gen():
            gen = simple_gen()
            try:
                raise RuntimeError
            except RuntimeError:
                return next(gen)
        run_gen()
        gc_collect()
        self.assertEqual(sys.exc_info(), (None, None, None))

    def _check_generator_cleanup_exc_state(self, testfunc):
        # Issue #12791: exception state is cleaned up as soon as a generator
        # is closed (reference cycles are broken).
        class MyException(Exception):
            def __init__(self, obj):
                self.obj = obj
        class MyObj:
            pass

        def raising_gen():
            try:
                raise MyException(obj)
            except MyException:
                yield

        obj = MyObj()
        wr = weakref.ref(obj)
        g = raising_gen()
        next(g)
        testfunc(g)
        g = obj = None
        obj = wr()
        self.assertIs(obj, None)

    def test_generator_throw_cleanup_exc_state(self):
        def do_throw(g):
            try:
                g.throw(RuntimeError())
            except RuntimeError:
                pass
        self._check_generator_cleanup_exc_state(do_throw)

    def test_generator_close_cleanup_exc_state(self):
        def do_close(g):
            g.close()
        self._check_generator_cleanup_exc_state(do_close)

    def test_generator_del_cleanup_exc_state(self):
        def do_del(g):
            g = None
        self._check_generator_cleanup_exc_state(do_del)

    def test_generator_next_cleanup_exc_state(self):
        def do_next(g):
            try:
                next(g)
            except StopIteration:
                pass
            else:
                self.fail("should have raised StopIteration")
        self._check_generator_cleanup_exc_state(do_next)

    def test_generator_send_cleanup_exc_state(self):
        def do_send(g):
            try:
                g.send(None)
            except StopIteration:
                pass
            else:
                self.fail("should have raised StopIteration")
        self._check_generator_cleanup_exc_state(do_send)

    def test_3114(self):
        # Bug #3114: in its destructor, MyObject retrieves a pointer to
        # obsolete and/or deallocated objects.
        class MyObject:
            def __del__(self):
                nonlocal e
                e = sys.exc_info()
        e = ()
        try:
            raise Exception(MyObject())
        except:
            pass
        self.assertEqual(e, (None, None, None))

    def testUnicodeChangeAttributes(self):
        # See issue 7309. This was a crasher.

        u = UnicodeEncodeError('baz', 'xxxxx', 1, 5, 'foo')
        self.assertEqual(str(u), "'baz' codec can't encode characters in position 1-4: foo")
        u.end = 2
        self.assertEqual(str(u), "'baz' codec can't encode character '\\x78' in position 1: foo")
        u.end = 5
        u.reason = 0x345345345345345345
        self.assertEqual(str(u), "'baz' codec can't encode characters in position 1-4: 965230951443685724997")
        u.encoding = 4000
        self.assertEqual(str(u), "'4000' codec can't encode characters in position 1-4: 965230951443685724997")
        u.start = 1000
        self.assertEqual(str(u), "'4000' codec can't encode characters in position 1000-4: 965230951443685724997")

        u = UnicodeDecodeError('baz', b'xxxxx', 1, 5, 'foo')
        self.assertEqual(str(u), "'baz' codec can't decode bytes in position 1-4: foo")
        u.end = 2
        self.assertEqual(str(u), "'baz' codec can't decode byte 0x78 in position 1: foo")
        u.end = 5
        u.reason = 0x345345345345345345
        self.assertEqual(str(u), "'baz' codec can't decode bytes in position 1-4: 965230951443685724997")
        u.encoding = 4000
        self.assertEqual(str(u), "'4000' codec can't decode bytes in position 1-4: 965230951443685724997")
        u.start = 1000
        self.assertEqual(str(u), "'4000' codec can't decode bytes in position 1000-4: 965230951443685724997")

        u = UnicodeTranslateError('xxxx', 1, 5, 'foo')
        self.assertEqual(str(u), "can't translate characters in position 1-4: foo")
        u.end = 2
        self.assertEqual(str(u), "can't translate character '\\x78' in position 1: foo")
        u.end = 5
        u.reason = 0x345345345345345345
        self.assertEqual(str(u), "can't translate characters in position 1-4: 965230951443685724997")
        u.start = 1000
        self.assertEqual(str(u), "can't translate characters in position 1000-4: 965230951443685724997")

    @no_tracing
    def test_badisinstance(self):
        # Bug #2542: if issubclass(e, MyException) raises an exception,
        # it should be ignored
        class Meta(type):
            def __subclasscheck__(cls, subclass):
                raise ValueError()
        class MyException(Exception, metaclass=Meta):
            pass

        with captured_output("stderr") as stderr:
            try:
                raise KeyError()
            except MyException as e:
                self.fail("exception should not be a MyException")
            except KeyError:
                pass
            except:
                self.fail("Should have raised KeyError")
            else:
                self.fail("Should have raised KeyError")

        def g():
            try:
                return g()
            except RuntimeError:
                return sys.exc_info()
        e, v, tb = g()
        self.assertTrue(isinstance(v, RuntimeError), type(v))
        self.assertIn("maximum recursion depth exceeded", str(v))


    def test_MemoryError(self):
        # PyErr_NoMemory always raises the same exception instance.
        # Check that the traceback is not doubled.
        import traceback
        from _testcapi import raise_memoryerror
        def raiseMemError():
            try:
                raise_memoryerror()
            except MemoryError as e:
                tb = e.__traceback__
            else:
                self.fail("Should have raises a MemoryError")
            return traceback.format_tb(tb)

        tb1 = raiseMemError()
        tb2 = raiseMemError()
        self.assertEqual(tb1, tb2)

    @cpython_only
    def test_exception_with_doc(self):
        import _testcapi
        doc2 = "This is a test docstring."
        doc4 = "This is another test docstring."

        self.assertRaises(SystemError, _testcapi.make_exception_with_doc,
                          "error1")

        # test basic usage of PyErr_NewException
        error1 = _testcapi.make_exception_with_doc("_testcapi.error1")
        self.assertIs(type(error1), type)
        self.assertTrue(issubclass(error1, Exception))
        self.assertIsNone(error1.__doc__)

        # test with given docstring
        error2 = _testcapi.make_exception_with_doc("_testcapi.error2", doc2)
        self.assertEqual(error2.__doc__, doc2)

        # test with explicit base (without docstring)
        error3 = _testcapi.make_exception_with_doc("_testcapi.error3",
                                                   base=error2)
        self.assertTrue(issubclass(error3, error2))

        # test with explicit base tuple
        class C(object):
            pass
        error4 = _testcapi.make_exception_with_doc("_testcapi.error4", doc4,
                                                   (error3, C))
        self.assertTrue(issubclass(error4, error3))
        self.assertTrue(issubclass(error4, C))
        self.assertEqual(error4.__doc__, doc4)

        # test with explicit dictionary
        error5 = _testcapi.make_exception_with_doc("_testcapi.error5", "",
                                                   error4, {'a': 1})
        self.assertTrue(issubclass(error5, error4))
        self.assertEqual(error5.a, 1)
        self.assertEqual(error5.__doc__, "")

    def test_memory_error_cleanup(self):
        # Issue #5437: preallocated MemoryError instances should not keep
        # traceback objects alive.
        from _testcapi import raise_memoryerror
        class C:
            pass
        wr = None
        def inner():
            nonlocal wr
            c = C()
            wr = weakref.ref(c)
            raise_memoryerror()
        # We cannot use assertRaises since it manually deletes the traceback
        try:
            inner()
        except MemoryError as e:
            self.assertNotEqual(wr(), None)
        else:
            self.fail("MemoryError not raised")
        self.assertEqual(wr(), None)

    @no_tracing
    def test_recursion_error_cleanup(self):
        # Same test as above, but with "recursion exceeded" errors
        class C:
            pass
        wr = None
        def inner():
            nonlocal wr
            c = C()
            wr = weakref.ref(c)
            inner()
        # We cannot use assertRaises since it manually deletes the traceback
        try:
            inner()
        except RuntimeError as e:
            self.assertNotEqual(wr(), None)
        else:
            self.fail("RuntimeError not raised")
        self.assertEqual(wr(), None)

    def test_errno_ENOTDIR(self):
        # Issue #12802: "not a directory" errors are ENOTDIR even on Windows
        with self.assertRaises(OSError) as cm:
            os.listdir(__file__)
        self.assertEqual(cm.exception.errno, errno.ENOTDIR, cm.exception)


class ImportErrorTests(unittest.TestCase):

    def test_attributes(self):
        # Setting 'name' and 'path' should not be a problem.
        exc = ImportError('test')
        self.assertIsNone(exc.name)
        self.assertIsNone(exc.path)

        exc = ImportError('test', name='somemodule')
        self.assertEqual(exc.name, 'somemodule')
        self.assertIsNone(exc.path)

        exc = ImportError('test', path='somepath')
        self.assertEqual(exc.path, 'somepath')
        self.assertIsNone(exc.name)

        exc = ImportError('test', path='somepath', name='somename')
        self.assertEqual(exc.name, 'somename')
        self.assertEqual(exc.path, 'somepath')

    def test_non_str_argument(self):
        # Issue #15778
        with check_warnings(('', BytesWarning), quiet=True):
            arg = b'abc'
            exc = ImportError(arg)
            self.assertEqual(str(arg), str(exc))


def test_main():
    run_unittest(ExceptionTests, ImportErrorTests)

if __name__ == '__main__':
    unittest.main()<|MERGE_RESOLUTION|>--- conflicted
+++ resolved
@@ -7,14 +7,9 @@
 import weakref
 import errno
 
-<<<<<<< HEAD
-from test.support import (TESTFN, unlink, run_unittest, captured_output,
-                          check_warnings, gc_collect, cpython_only, no_tracing)
-=======
 from test.support import (TESTFN, captured_output, check_impl_detail,
-                          cpython_only, gc_collect, run_unittest, no_tracing,
-                          unlink)
->>>>>>> 21c95ebf
+                          check_warnings, cpython_only, gc_collect, run_unittest,
+                          no_tracing, unlink)
 
 class NaiveException(Exception):
     def __init__(self, x):
