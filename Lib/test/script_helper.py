--- conflicted
+++ resolved
@@ -56,13 +56,8 @@
 
 
 # Executing the interpreter in a subprocess
-<<<<<<< HEAD
-def _assert_python(expected_success, *args, **env_vars):
+def run_python_until_end(*args, **env_vars):
     env_required = interpreter_requires_environment()
-=======
-def run_python_until_end(*args, **env_vars):
-    env_required = _interpreter_requires_environment()
->>>>>>> 25f85d4b
     if '__isolated' in env_vars:
         isolated = env_vars.pop('__isolated')
     else:
@@ -95,10 +90,14 @@
         p.stderr.close()
     rc = p.returncode
     err = strip_python_stderr(err)
-<<<<<<< HEAD
-    if (rc and expected_success) or (not rc and not expected_success):
+    return _PythonRunResult(rc, out, err), cmd_line
+
+def _assert_python(expected_success, *args, **env_vars):
+    res, cmd_line = run_python_until_end(*args, **env_vars)
+    if (res.rc and expected_success) or (not res.rc and not expected_success):
         # Limit to 80 lines to ASCII characters
         maxlen = 80 * 100
+        out, err = res.out, res.err
         if len(out) > maxlen:
             out = b'(... truncated stdout ...)' + out[-maxlen:]
         if len(err) > maxlen:
@@ -117,22 +116,10 @@
                              "---\n"
                              "%s\n"
                              "---"
-                             % (rc, cmd_line,
+                             % (res.rc, cmd_line,
                                 out,
                                 err))
-    return rc, out, err
-=======
-    return _PythonRunResult(rc, out, err), cmd_line
-
-def _assert_python(expected_success, *args, **env_vars):
-    res, cmd_line = run_python_until_end(*args, **env_vars)
-    if (res.rc and expected_success) or (not res.rc and not expected_success):
-        raise AssertionError(
-            "Process return code is %d, command line was: %r, "
-            "stderr follows:\n%s" % (res.rc, cmd_line,
-                                     res.err.decode('ascii', 'ignore')))
     return res
->>>>>>> 25f85d4b
 
 def assert_python_ok(*args, **env_vars):
     """
