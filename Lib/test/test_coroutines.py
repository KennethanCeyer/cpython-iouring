--- conflicted
+++ resolved
@@ -1680,186 +1680,6 @@
                 warnings.simplefilter("error")
                 run_async(foo())
 
-<<<<<<< HEAD
-    def test_comp_1(self):
-        async def f(i):
-            return i
-
-        async def run_list():
-            return [await c for c in [f(1), f(41)]]
-
-        async def run_set():
-            return {await c for c in [f(1), f(41)]}
-
-        async def run_dict1():
-            return {await c: 'a' for c in [f(1), f(41)]}
-
-        async def run_dict2():
-            return {i: await c for i, c in enumerate([f(1), f(41)])}
-
-        self.assertEqual(run_async(run_list()), ([], [1, 41]))
-        self.assertEqual(run_async(run_set()), ([], {1, 41}))
-        self.assertEqual(run_async(run_dict1()), ([], {1: 'a', 41: 'a'}))
-        self.assertEqual(run_async(run_dict2()), ([], {0: 1, 1: 41}))
-
-    def test_comp_2(self):
-        async def f(i):
-            return i
-
-        async def run_list():
-            return [s for c in [f(''), f('abc'), f(''), f(['de', 'fg'])]
-                    for s in await c]
-
-        self.assertEqual(
-            run_async(run_list()),
-            ([], ['a', 'b', 'c', 'de', 'fg']))
-
-        async def run_set():
-            return {d
-                    for c in [f([f([10, 30]),
-                                 f([20])])]
-                    for s in await c
-                    for d in await s}
-
-        self.assertEqual(
-            run_async(run_set()),
-            ([], {10, 20, 30}))
-
-        async def run_set2():
-            return {await s
-                    for c in [f([f(10), f(20)])]
-                    for s in await c}
-
-        self.assertEqual(
-            run_async(run_set2()),
-            ([], {10, 20}))
-
-    def test_comp_3(self):
-        async def f(it):
-            for i in it:
-                yield i
-
-        async def run_list():
-            return [i + 1 async for i in f([10, 20])]
-        self.assertEqual(
-            run_async(run_list()),
-            ([], [11, 21]))
-
-        async def run_set():
-            return {i + 1 async for i in f([10, 20])}
-        self.assertEqual(
-            run_async(run_set()),
-            ([], {11, 21}))
-
-        async def run_dict():
-            return {i + 1: i + 2 async for i in f([10, 20])}
-        self.assertEqual(
-            run_async(run_dict()),
-            ([], {11: 12, 21: 22}))
-
-        async def run_gen():
-            gen = (i + 1 async for i in f([10, 20]))
-            return [g + 100 async for g in gen]
-        self.assertEqual(
-            run_async(run_gen()),
-            ([], [111, 121]))
-
-    def test_comp_4(self):
-        async def f(it):
-            for i in it:
-                yield i
-
-        async def run_list():
-            return [i + 1 async for i in f([10, 20]) if i > 10]
-        self.assertEqual(
-            run_async(run_list()),
-            ([], [21]))
-
-        async def run_set():
-            return {i + 1 async for i in f([10, 20]) if i > 10}
-        self.assertEqual(
-            run_async(run_set()),
-            ([], {21}))
-
-        async def run_dict():
-            return {i + 1: i + 2 async for i in f([10, 20]) if i > 10}
-        self.assertEqual(
-            run_async(run_dict()),
-            ([], {21: 22}))
-
-        async def run_gen():
-            gen = (i + 1 async for i in f([10, 20]) if i > 10)
-            return [g + 100 async for g in gen]
-        self.assertEqual(
-            run_async(run_gen()),
-            ([], [121]))
-
-    def test_comp_5(self):
-        async def f(it):
-            for i in it:
-                yield i
-
-        async def run_list():
-            return [i + 1 for pair in ([10, 20], [30, 40]) if pair[0] > 10
-                    async for i in f(pair) if i > 30]
-        self.assertEqual(
-            run_async(run_list()),
-            ([], [41]))
-
-    def test_comp_6(self):
-        async def f(it):
-            for i in it:
-                yield i
-
-        async def run_list():
-            return [i + 1 async for seq in f([(10, 20), (30,)])
-                    for i in seq]
-
-        self.assertEqual(
-            run_async(run_list()),
-            ([], [11, 21, 31]))
-
-    def test_comp_7(self):
-        async def f():
-            yield 1
-            yield 2
-            raise Exception('aaa')
-
-        async def run_list():
-            return [i async for i in f()]
-
-        with self.assertRaisesRegex(Exception, 'aaa'):
-            run_async(run_list())
-
-    def test_comp_8(self):
-        async def f():
-            return [i for i in [1, 2, 3]]
-
-        self.assertEqual(
-            run_async(f()),
-            ([], [1, 2, 3]))
-
-    def test_comp_9(self):
-        async def gen():
-            yield 1
-            yield 2
-        async def f():
-            l = [i async for i in gen()]
-            return [i for i in l]
-
-        self.assertEqual(
-            run_async(f()),
-            ([], [1, 2]))
-
-    def test_comp_10(self):
-        async def f():
-            xx = {i for i in [1, 2, 3]}
-            return {x: x for x in xx}
-
-        self.assertEqual(
-            run_async(f()),
-            ([], {1: 1, 2: 2, 3: 3}))
-=======
     def test_for_tuple(self):
         class Done(Exception): pass
 
@@ -1905,7 +1725,185 @@
         with self.assertRaises(Done):
             foo().send(None)
         self.assertEqual(result, [42])
->>>>>>> 24411f8a
+
+    def test_comp_1(self):
+        async def f(i):
+            return i
+
+        async def run_list():
+            return [await c for c in [f(1), f(41)]]
+
+        async def run_set():
+            return {await c for c in [f(1), f(41)]}
+
+        async def run_dict1():
+            return {await c: 'a' for c in [f(1), f(41)]}
+
+        async def run_dict2():
+            return {i: await c for i, c in enumerate([f(1), f(41)])}
+
+        self.assertEqual(run_async(run_list()), ([], [1, 41]))
+        self.assertEqual(run_async(run_set()), ([], {1, 41}))
+        self.assertEqual(run_async(run_dict1()), ([], {1: 'a', 41: 'a'}))
+        self.assertEqual(run_async(run_dict2()), ([], {0: 1, 1: 41}))
+
+    def test_comp_2(self):
+        async def f(i):
+            return i
+
+        async def run_list():
+            return [s for c in [f(''), f('abc'), f(''), f(['de', 'fg'])]
+                    for s in await c]
+
+        self.assertEqual(
+            run_async(run_list()),
+            ([], ['a', 'b', 'c', 'de', 'fg']))
+
+        async def run_set():
+            return {d
+                    for c in [f([f([10, 30]),
+                                 f([20])])]
+                    for s in await c
+                    for d in await s}
+
+        self.assertEqual(
+            run_async(run_set()),
+            ([], {10, 20, 30}))
+
+        async def run_set2():
+            return {await s
+                    for c in [f([f(10), f(20)])]
+                    for s in await c}
+
+        self.assertEqual(
+            run_async(run_set2()),
+            ([], {10, 20}))
+
+    def test_comp_3(self):
+        async def f(it):
+            for i in it:
+                yield i
+
+        async def run_list():
+            return [i + 1 async for i in f([10, 20])]
+        self.assertEqual(
+            run_async(run_list()),
+            ([], [11, 21]))
+
+        async def run_set():
+            return {i + 1 async for i in f([10, 20])}
+        self.assertEqual(
+            run_async(run_set()),
+            ([], {11, 21}))
+
+        async def run_dict():
+            return {i + 1: i + 2 async for i in f([10, 20])}
+        self.assertEqual(
+            run_async(run_dict()),
+            ([], {11: 12, 21: 22}))
+
+        async def run_gen():
+            gen = (i + 1 async for i in f([10, 20]))
+            return [g + 100 async for g in gen]
+        self.assertEqual(
+            run_async(run_gen()),
+            ([], [111, 121]))
+
+    def test_comp_4(self):
+        async def f(it):
+            for i in it:
+                yield i
+
+        async def run_list():
+            return [i + 1 async for i in f([10, 20]) if i > 10]
+        self.assertEqual(
+            run_async(run_list()),
+            ([], [21]))
+
+        async def run_set():
+            return {i + 1 async for i in f([10, 20]) if i > 10}
+        self.assertEqual(
+            run_async(run_set()),
+            ([], {21}))
+
+        async def run_dict():
+            return {i + 1: i + 2 async for i in f([10, 20]) if i > 10}
+        self.assertEqual(
+            run_async(run_dict()),
+            ([], {21: 22}))
+
+        async def run_gen():
+            gen = (i + 1 async for i in f([10, 20]) if i > 10)
+            return [g + 100 async for g in gen]
+        self.assertEqual(
+            run_async(run_gen()),
+            ([], [121]))
+
+    def test_comp_5(self):
+        async def f(it):
+            for i in it:
+                yield i
+
+        async def run_list():
+            return [i + 1 for pair in ([10, 20], [30, 40]) if pair[0] > 10
+                    async for i in f(pair) if i > 30]
+        self.assertEqual(
+            run_async(run_list()),
+            ([], [41]))
+
+    def test_comp_6(self):
+        async def f(it):
+            for i in it:
+                yield i
+
+        async def run_list():
+            return [i + 1 async for seq in f([(10, 20), (30,)])
+                    for i in seq]
+
+        self.assertEqual(
+            run_async(run_list()),
+            ([], [11, 21, 31]))
+
+    def test_comp_7(self):
+        async def f():
+            yield 1
+            yield 2
+            raise Exception('aaa')
+
+        async def run_list():
+            return [i async for i in f()]
+
+        with self.assertRaisesRegex(Exception, 'aaa'):
+            run_async(run_list())
+
+    def test_comp_8(self):
+        async def f():
+            return [i for i in [1, 2, 3]]
+
+        self.assertEqual(
+            run_async(f()),
+            ([], [1, 2, 3]))
+
+    def test_comp_9(self):
+        async def gen():
+            yield 1
+            yield 2
+        async def f():
+            l = [i async for i in gen()]
+            return [i for i in l]
+
+        self.assertEqual(
+            run_async(f()),
+            ([], [1, 2]))
+
+    def test_comp_10(self):
+        async def f():
+            xx = {i for i in [1, 2, 3]}
+            return {x: x for x in xx}
+
+        self.assertEqual(
+            run_async(f()),
+            ([], {1: 1, 2: 2, 3: 3}))
 
     def test_copy(self):
         async def func(): pass
