--- conflicted
+++ resolved
@@ -477,7 +477,13 @@
 
     return context
 
-<<<<<<< HEAD
+# Used by http.client if no context is explicitly passed.
+_create_default_https_context = create_default_context
+
+
+# Backwards compatibility alias, even though it's not a public name.
+_create_stdlib_context = _create_unverified_context
+
 
 class SSLObject:
     """This class implements an interface on top of a low-level SSL object as
@@ -599,14 +605,6 @@
         """Return a string identifying the protocol version used by the
         current SSL channel. """
         return self._sslobj.version()
-=======
-# Used by http.client if no context is explicitly passed.
-_create_default_https_context = create_default_context
-
-
-# Backwards compatibility alias, even though it's not a public name.
-_create_stdlib_context = _create_unverified_context
->>>>>>> 4ffb0752
 
 
 class SSLSocket(socket):
